--- conflicted
+++ resolved
@@ -26,13 +26,8 @@
   ShapeNodeArgs shape_node;
   ClipNodeArgs clip_node;
   EntityNodeArgs entity_node;
-<<<<<<< HEAD
-  SpaceNodeArgs space_node;
-  SpaceHolderNodeArgs space_holder_node;
-=======
   SpaceArgs space_node;
   SpaceHolderArgs space_holder_node;
->>>>>>> 63fc3ffe
 
   // Layers.
   DisplayCompositorArgs display_compositor;
@@ -89,10 +84,7 @@
 // A DisplayCompositor draws its attached |LayerStack| into an image that is
 // presented on a display.
 struct DisplayCompositorArgs {
-<<<<<<< HEAD
-=======
-  // TODO(SCN-694): Clean up dummy args.
->>>>>>> 63fc3ffe
+  // TODO(SCN-694): Clean up dummy args.
   uint32 dummy = 0;
 };
 
@@ -110,10 +102,7 @@
 // Supported commands:
 // - AddLayer
 struct LayerStackArgs {
-<<<<<<< HEAD
-=======
-  // TODO(SCN-694): Clean up dummy args.
->>>>>>> 63fc3ffe
+  // TODO(SCN-694): Clean up dummy args.
   uint32 dummy = 0;
 };
 
@@ -130,10 +119,7 @@
 //
 // A layer is not drawn unless it has a camera, texture, or color.
 struct LayerArgs {
-<<<<<<< HEAD
-=======
-  // TODO(SCN-694): Clean up dummy args.
->>>>>>> 63fc3ffe
+  // TODO(SCN-694): Clean up dummy args.
   uint32 dummy = 0;
 };
 
@@ -143,10 +129,7 @@
 //   - Add/RemoveLight
 //   - AddChild
 struct SceneArgs {
-<<<<<<< HEAD
-=======
-  // TODO(SCN-694): Clean up dummy args.
->>>>>>> 63fc3ffe
+  // TODO(SCN-694): Clean up dummy args.
   uint32 dummy = 0;
 };
 
@@ -176,10 +159,7 @@
 //   - SetCamera
 //   - SetRendererParam
 struct RendererArgs {
-<<<<<<< HEAD
-=======
-  // TODO(SCN-694): Clean up dummy args.
->>>>>>> 63fc3ffe
+  // TODO(SCN-694): Clean up dummy args.
   uint32 dummy = 0;
 };
 
@@ -190,10 +170,7 @@
 // (public/lib/ui/gfx/fidl/commands.fidl):
 //   - SetLightColor
 struct AmbientLightArgs {
-<<<<<<< HEAD
-=======
-  // TODO(SCN-694): Clean up dummy args.
->>>>>>> 63fc3ffe
+  // TODO(SCN-694): Clean up dummy args.
   uint32 dummy = 0;
 };
 
@@ -209,10 +186,7 @@
 //   - SetLightColor
 //   - SetDirection
 struct DirectionalLightArgs {
-<<<<<<< HEAD
-=======
-  // TODO(SCN-694): Clean up dummy args.
->>>>>>> 63fc3ffe
+  // TODO(SCN-694): Clean up dummy args.
   uint32 dummy = 0;
 };
 
@@ -224,10 +198,7 @@
 //   The texture can be an Image or ImagePipe.
 // SetColorCommand will set the color.
 struct MaterialArgs {
-<<<<<<< HEAD
-=======
-  // TODO(SCN-694): Clean up dummy args.
->>>>>>> 63fc3ffe
+  // TODO(SCN-694): Clean up dummy args.
   uint32 dummy = 0;
 };
 
@@ -237,17 +208,10 @@
 };
 
 // Describes an exported resource that is to be imported by an
-<<<<<<< HEAD
-// ImportResourceCommand. NOTE: Currently just an enum of importable resource
-// types, but may later be expanded to express concepts like "meshes with a
-// particular vertex format".
-enum ImportSpec { NODE = 0; };
-=======
 // ImportResourceCommand.
 //
 // NOTE: Currently just an enum of importable resource types, but may later be
 // expanded to express concepts like "meshes with a particular vertex format".
 enum ImportSpec {
   NODE = 0;
-};
->>>>>>> 63fc3ffe
+};