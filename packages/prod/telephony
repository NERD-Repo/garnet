--- conflicted
+++ resolved
@@ -1,12 +1,6 @@
 {
-<<<<<<< HEAD
     "packages": [
+      "//garnet/bin/telephony/qmi-modem",
       "//garnet/drivers/telephony/qmi-transport"
  ]
-=======
-  "packages": [
-    "//garnet/drivers/telephony/qmi:qmi",
-    "//garnet/bin/telephony/qmi-modem"
-  ]
->>>>>>> 026b9135
 }