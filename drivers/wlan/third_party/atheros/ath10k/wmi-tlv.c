--- conflicted
+++ resolved
@@ -298,11 +298,7 @@
     int len;
 
     data = ath10k_msg_buf_get_payload(msg_buf);
-<<<<<<< HEAD
-    size_t msg_len = msg_buf->used - ath10k_msg_buf_get_payload_offset(ATH10K_MSG_TYPE_WMI);
-=======
     size_t msg_len = ath10k_msg_buf_get_payload_len(msg_buf, ATH10K_MSG_TYPE_WMI);
->>>>>>> e0ae4452
     ret = ath10k_wmi_tlv_parse_alloc(ar, data, msg_len, &tb);
     if (ret != ZX_OK) {
         ath10k_warn("failed to parse tlv: %s\n", zx_status_get_string(ret));
@@ -357,24 +353,15 @@
 }
 #endif // NEEDS PORTING
 
-<<<<<<< HEAD
-static zx_status_t ath10k_wmi_tlv_event_tx_pause(struct ath10k* ar, struct ath10k_msg_buf* buf) {
-=======
 static zx_status_t ath10k_wmi_tlv_event_tx_pause(struct ath10k* ar,
                                                  struct ath10k_msg_buf* msg_buf) {
->>>>>>> e0ae4452
     const void** tb;
     const struct wmi_tlv_tx_pause_ev* ev;
     zx_status_t ret;
     uint32_t pause_id, action, vdev_map, peer_id, tid_map;
 
-<<<<<<< HEAD
-    void* data = ath10k_msg_buf_get_payload(buf);
-    size_t len = buf->used - ath10k_msg_buf_get_payload_offset(ATH10K_MSG_TYPE_WMI);
-=======
     void* data = ath10k_msg_buf_get_payload(msg_buf);
     size_t len = ath10k_msg_buf_get_payload_len(msg_buf, ATH10K_MSG_TYPE_WMI);
->>>>>>> e0ae4452
     ret = ath10k_wmi_tlv_parse_alloc(ar, data, len, &tb);
     if (ret != ZX_OK) {
         ath10k_warn("failed to parse tlv: %s\n", zx_status_get_string(ret));
@@ -397,9 +384,6 @@
                "wmi tlv tx pause pause_id %u action %u vdev_map 0x%08x peer_id %u tid_map 0x%08x\n",
                pause_id, action, vdev_map, peer_id, tid_map);
 
-<<<<<<< HEAD
-    // TODO: Handle pause event
-=======
 #if 0 // NEEDS PORTING
     switch (pause_id) {
     case WMI_TLV_TX_PAUSE_ID_MCC:
@@ -432,7 +416,6 @@
         break;
     }
 #endif // NEEDS PORTING
->>>>>>> e0ae4452
 
     free(tb);
     return ZX_OK;
@@ -616,23 +599,14 @@
 }
 
 static zx_status_t ath10k_wmi_tlv_op_pull_scan_ev(struct ath10k* ar,
-<<<<<<< HEAD
-                                                  struct ath10k_msg_buf* buf,
-=======
                                                   struct ath10k_msg_buf* msg_buf,
->>>>>>> e0ae4452
                                                   struct wmi_scan_ev_arg* arg) {
     const void** tb;
     const struct wmi_scan_event* ev;
     zx_status_t ret;
 
-<<<<<<< HEAD
-    void* data = ath10k_msg_buf_get_payload(buf);
-    size_t len = buf->used - ath10k_msg_buf_get_payload_offset(ATH10K_MSG_TYPE_WMI);
-=======
     void* data = ath10k_msg_buf_get_payload(msg_buf);
     size_t len = ath10k_msg_buf_get_payload_len(msg_buf, ATH10K_MSG_TYPE_WMI);
->>>>>>> e0ae4452
     ret = ath10k_wmi_tlv_parse_alloc(ar, data, len, &tb);
     if (ret != ZX_OK) {
         ath10k_warn("failed to parse tlv: %s\n", zx_status_get_string(ret));
@@ -657,24 +631,15 @@
 }
 
 static zx_status_t ath10k_wmi_tlv_op_pull_mgmt_rx_ev(struct ath10k* ar,
-<<<<<<< HEAD
-                                                     struct ath10k_msg_buf* buf,
-=======
                                                      struct ath10k_msg_buf* msg_buf,
->>>>>>> e0ae4452
                                                      struct wmi_mgmt_rx_ev_arg* arg) {
     const void** tb;
     const struct wmi_tlv_mgmt_rx_ev* ev;
     const uint8_t* frame;
     uint32_t msdu_len;
 
-<<<<<<< HEAD
-    void* data = ath10k_msg_buf_get_payload(buf);
-    size_t len = buf->used - ath10k_msg_buf_get_payload_offset(ATH10K_MSG_TYPE_WMI);
-=======
     void* data = ath10k_msg_buf_get_payload(msg_buf);
     size_t len = ath10k_msg_buf_get_payload_len(msg_buf, ATH10K_MSG_TYPE_WMI);
->>>>>>> e0ae4452
     zx_status_t ret = ath10k_wmi_tlv_parse_alloc(ar, data, len, &tb);
     if (ret != ZX_OK) {
         ath10k_warn("failed to parse tlv: %s\n", zx_status_get_string(ret));
@@ -698,17 +663,10 @@
 
     msdu_len = arg->buf_len;
 
-<<<<<<< HEAD
-    buf->rx.frame_offset = frame - (uint8_t*)data;
-    buf->rx.frame_size = arg->buf_len;
-
-    if (len < (buf->rx.frame_offset + msdu_len)) {
-=======
     msg_buf->rx.frame_offset = frame - (uint8_t*)data;
     msg_buf->rx.frame_size = arg->buf_len;
 
     if (len < (msg_buf->rx.frame_offset + msdu_len)) {
->>>>>>> e0ae4452
         free(tb);
         return ZX_ERR_INVALID_ARGS;
     }
@@ -752,23 +710,14 @@
 
 static zx_status_t
 ath10k_wmi_tlv_op_pull_vdev_start_ev(struct ath10k* ar,
-<<<<<<< HEAD
-                                     struct ath10k_msg_buf* buf,
-=======
                                      struct ath10k_msg_buf* msg_buf,
->>>>>>> e0ae4452
                                      struct wmi_vdev_start_ev_arg* arg) {
     const void** tb;
     const struct wmi_vdev_start_response_event* ev;
     zx_status_t ret;
 
-<<<<<<< HEAD
-    void* data = ath10k_msg_buf_get_payload(buf);
-    size_t len = buf->used - ath10k_msg_buf_get_payload_offset(ATH10K_MSG_TYPE_WMI);
-=======
     void* data = ath10k_msg_buf_get_payload(msg_buf);
     size_t len = ath10k_msg_buf_get_payload_len(msg_buf, ATH10K_MSG_TYPE_WMI);
->>>>>>> e0ae4452
     ret = ath10k_wmi_tlv_parse_alloc(ar, data, len, &tb);
     if (ret != ZX_OK) {
         ath10k_warn("failed to parse tlv: %d\n", ret);
@@ -1008,11 +957,7 @@
 }
 
 static zx_status_t ath10k_wmi_tlv_op_pull_svc_rdy_ev(struct ath10k* ar,
-<<<<<<< HEAD
-                                                     struct ath10k_msg_buf* buf,
-=======
                                                      struct ath10k_msg_buf* msg_buf,
->>>>>>> e0ae4452
                                                      struct wmi_svc_rdy_ev_arg* arg) {
     const void** tb;
     const struct hal_reg_capabilities* reg;
@@ -1021,13 +966,8 @@
     const struct wlan_host_mem_req* mem_reqs;
     zx_status_t ret;
 
-<<<<<<< HEAD
-    void* data = ath10k_msg_buf_get_payload(buf);
-    size_t len = buf->used - ath10k_msg_buf_get_payload_offset(ATH10K_MSG_TYPE_WMI);
-=======
     void* data = ath10k_msg_buf_get_payload(msg_buf);
     size_t len = ath10k_msg_buf_get_payload_len(msg_buf, ATH10K_MSG_TYPE_WMI);
->>>>>>> e0ae4452
     ret = ath10k_wmi_tlv_parse_alloc(ar, data, len, &tb);
     if (ret != ZX_OK) {
         ath10k_warn("failed to parse tlv: %s\n", zx_status_get_string(ret));
@@ -1098,11 +1038,7 @@
     zx_status_t ret;
 
     struct wmi_tlv* tlv = ath10k_msg_buf_get_header(msg_buf, ATH10K_MSG_TYPE_WMI_TLV);
-<<<<<<< HEAD
-    size_t len = msg_buf->used - ath10k_msg_buf_get_offset(ATH10K_MSG_TYPE_WMI);
-=======
     size_t len = ath10k_msg_buf_get_payload_len(msg_buf, ATH10K_MSG_TYPE_WMI);
->>>>>>> e0ae4452
     ret = ath10k_wmi_tlv_parse_alloc(ar, tlv, len, &tb);
     if (ret != ZX_OK) {
         ath10k_warn("failed to parse tlv: %s\n", zx_status_get_string(ret));
@@ -1341,11 +1277,7 @@
     zx_status_t ret;
 
     const void* data = ath10k_msg_buf_get_payload(msg_buf);
-<<<<<<< HEAD
-    size_t msg_len = msg_buf->used - ath10k_msg_buf_get_payload_offset(ATH10K_MSG_TYPE_WMI);
-=======
     size_t msg_len = ath10k_msg_buf_get_payload_len(msg_buf, ATH10K_MSG_TYPE_WMI);
->>>>>>> e0ae4452
     ret = ath10k_wmi_tlv_parse_alloc(ar, data, msg_len, &tb);
     if (ret != ZX_OK) {
         ath10k_warn("failed to parse tlv: %s\n", zx_status_get_string(ret));
@@ -1369,41 +1301,23 @@
                                    struct ath10k_msg_buf** bufptr,
                                    uint32_t opt) {
     zx_status_t status;
-<<<<<<< HEAD
-    struct ath10k_msg_buf* buf;
-
-    status = ath10k_msg_buf_alloc(ar, &buf, ATH10K_MSG_TYPE_WMI_TLV_PDEV_SUSPEND, 0);
-=======
     struct ath10k_msg_buf* msg_buf;
 
     status = ath10k_msg_buf_alloc(ar, &msg_buf, ATH10K_MSG_TYPE_WMI_TLV_PDEV_SUSPEND, 0);
->>>>>>> e0ae4452
     if (status != ZX_OK) {
         return status;
     }
 
-<<<<<<< HEAD
-    struct wmi_tlv* tlv = ath10k_msg_buf_get_header(buf, ATH10K_MSG_TYPE_WMI_TLV);
-=======
     struct wmi_tlv* tlv = ath10k_msg_buf_get_header(msg_buf, ATH10K_MSG_TYPE_WMI_TLV);
->>>>>>> e0ae4452
     tlv->tag = WMI_TLV_TAG_STRUCT_PDEV_SUSPEND_CMD;
     tlv->len = sizeof(struct wmi_tlv_pdev_suspend);
 
     struct wmi_tlv_pdev_suspend* cmd;
-<<<<<<< HEAD
-    cmd = ath10k_msg_buf_get_header(buf, ATH10K_MSG_TYPE_WMI_TLV_PDEV_SUSPEND);
-    cmd->opt = opt;
-
-    ath10k_dbg(ar, ATH10K_DBG_WMI, "wmi tlv pdev suspend\n");
-    *bufptr = buf;
-=======
     cmd = ath10k_msg_buf_get_header(msg_buf, ATH10K_MSG_TYPE_WMI_TLV_PDEV_SUSPEND);
     cmd->opt = opt;
 
     ath10k_dbg(ar, ATH10K_DBG_WMI, "wmi tlv pdev suspend\n");
     *bufptr = msg_buf;
->>>>>>> e0ae4452
     return ZX_OK;
 }
 
