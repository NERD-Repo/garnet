--- conflicted
+++ resolved
@@ -190,12 +190,7 @@
         return ret;
     }
 
-<<<<<<< HEAD
-    ret = wait_for_completion_timeout(&ar->target_suspend, 3 * HZ);
-    if (ret == 0) {
-=======
     if (completion_wait(&ar->target_suspend, ZX_SEC(3)) == ZX_ERR_TIMED_OUT) {
->>>>>>> 0343b4f4
         ath10k_warn("timed out while waiting for suspend completion\n");
         return -ETIMEDOUT;
     }
@@ -217,12 +212,7 @@
         return ret;
     }
 
-<<<<<<< HEAD
-    ret = wait_for_completion_timeout(&ar->wow.wakeup_completed, 3 * HZ);
-    if (ret == 0) {
-=======
     if (completion_wait(&ar->wow.wakeup_completed, ZX_SEC(3)) == ZX_ERR_TIMED_OUT) {
->>>>>>> 0343b4f4
         ath10k_warn("timed out while waiting for wow wakeup completion\n");
         return -ETIMEDOUT;
     }
