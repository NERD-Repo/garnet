/*
 * Copyright (c) 2015 Qualcomm Atheros, Inc.
 *
 * Permission to use, copy, modify, and/or distribute this software for any
 * purpose with or without fee is hereby granted, provided that the above
 * copyright notice and this permission notice appear in all copies.
 *
 * THE SOFTWARE IS PROVIDED "AS IS" AND THE AUTHOR DISCLAIMS ALL WARRANTIES
 * WITH REGARD TO THIS SOFTWARE INCLUDING ALL IMPLIED WARRANTIES OF
 * MERCHANTABILITY AND FITNESS. IN NO EVENT SHALL THE AUTHOR BE LIABLE FOR
 * ANY SPECIAL, DIRECT, INDIRECT, OR CONSEQUENTIAL DAMAGES OR ANY DAMAGES
 * WHATSOEVER RESULTING FROM LOSS OF USE, DATA OR PROFITS, WHETHER IN AN
 * ACTION OF CONTRACT, NEGLIGENCE OR OTHER TORTIOUS ACTION, ARISING OUT OF
 * OR IN CONNECTION WITH THE USE OR PERFORMANCE OF THIS SOFTWARE.
 */
#ifndef _WOW_H_
#define _WOW_H_

struct ath10k_wow {
    uint32_t max_num_patterns;
<<<<<<< HEAD
#if 0 // TODO
    struct completion wakeup_completed;
=======
    completion_t wakeup_completed;
>>>>>>> 0343b4f4
    struct wiphy_wowlan_support wowlan_support;
#endif // TODO
};

#ifdef CONFIG_PM

int ath10k_wow_init(struct ath10k* ar);
#if 0 // TODO
int ath10k_wow_op_suspend(struct ieee80211_hw* hw,
                          struct cfg80211_wowlan* wowlan);
int ath10k_wow_op_resume(struct ieee80211_hw* hw);
#endif // TODO

#else

static inline int ath10k_wow_init(struct ath10k* ar) {
    return 0;
}

#endif /* CONFIG_PM */
#endif /* _WOW_H_ */<|MERGE_RESOLUTION|>--- conflicted
+++ resolved
@@ -18,12 +18,8 @@
 
 struct ath10k_wow {
     uint32_t max_num_patterns;
-<<<<<<< HEAD
+    completion_t wakeup_completed;
 #if 0 // TODO
-    struct completion wakeup_completed;
-=======
-    completion_t wakeup_completed;
->>>>>>> 0343b4f4
     struct wiphy_wowlan_support wowlan_support;
 #endif // TODO
 };
