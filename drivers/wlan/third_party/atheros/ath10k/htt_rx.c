/*
 * Copyright (c) 2005-2011 Atheros Communications Inc.
 * Copyright (c) 2011-2013 Qualcomm Atheros, Inc.
 *
 * Permission to use, copy, modify, and/or distribute this software for any
 * purpose with or without fee is hereby granted, provided that the above
 * copyright notice and this permission notice appear in all copies.
 *
 * THE SOFTWARE IS PROVIDED "AS IS" AND THE AUTHOR DISCLAIMS ALL WARRANTIES
 * WITH REGARD TO THIS SOFTWARE INCLUDING ALL IMPLIED WARRANTIES OF
 * MERCHANTABILITY AND FITNESS. IN NO EVENT SHALL THE AUTHOR BE LIABLE FOR
 * ANY SPECIAL, DIRECT, INDIRECT, OR CONSEQUENTIAL DAMAGES OR ANY DAMAGES
 * WHATSOEVER RESULTING FROM LOSS OF USE, DATA OR PROFITS, WHETHER IN AN
 * ACTION OF CONTRACT, NEGLIGENCE OR OTHER TORTIOUS ACTION, ARISING OUT OF
 * OR IN CONNECTION WITH THE USE OR PERFORMANCE OF THIS SOFTWARE.
 */

#include <assert.h>
#include <string.h>

#include <hw/arch_ops.h>
#include <zircon/misc/fnv1hash.h>

#include "core.h"
#include "hif.h"
#include "htc.h"
#include "htt.h"
#include "linuxisms.h"
#include "txrx.h"
#include "debug.h"
#if 0 // TODO
#include "trace.h"
#endif // TODO
#include "mac.h"

#define HTT_RX_RING_SIZE HTT_RX_RING_SIZE_MAX
#define HTT_RX_RING_FILL_LEVEL (((HTT_RX_RING_SIZE) / 2) - 1)

/* when under memory pressure rx ring refill may fail and needs a retry */
#define HTT_RX_RING_REFILL_RETRY_MS 50

#define HTT_RX_RING_REFILL_RESCHED_MS 5

#if 0 // TODO
static int ath10k_htt_rx_get_csum_state(struct sk_buff* skb);
#endif // TODO

static_assert(is_power_of_2(HTT_RX_BUF_HTABLE_SZ),
              "Invalid hash table size, must be power of 2");

static struct ath10k_msg_buf*
ath10k_htt_rx_find_msg_buf_paddr(struct ath10k* ar, uint32_t paddr) {
    uint32_t hash = fnv1a_tiny(paddr, roundup_log2(HTT_RX_BUF_HTABLE_SZ));
    ZX_DEBUG_ASSERT(hash < HTT_RX_BUF_HTABLE_SZ);
    list_node_t* candidate_list = &ar->htt.rx_ring.buf_hash[hash];
    struct ath10k_msg_buf* entry;
    struct ath10k_msg_buf* temp_entry;
    list_for_every_entry_safe(candidate_list, entry, temp_entry, struct ath10k_msg_buf, listnode) {
        if (entry->paddr == paddr) {
            return entry;
        }
    }

    WARN_ON_ONCE(1);
    return NULL;
}

static void ath10k_htt_rx_ring_free(struct ath10k_htt* htt) {
    struct ath10k_msg_buf* buf;
    int i;

    if (htt->rx_ring.in_ord_rx == ATH10K_HTT_IN_ORD_RX_YES) {
        for (i = 0; i < HTT_RX_BUF_HTABLE_SZ; i++) {
            list_node_t* list = &htt->rx_ring.buf_hash[i];
            while((buf = list_remove_head_type(list, struct ath10k_msg_buf, listnode)) != NULL) {
                ath10k_msg_buf_free(buf);
            }
        }
    } else {
        for (i = 0; i < htt->rx_ring.size; i++) {
            buf = htt->rx_ring.netbufs_ring[i];
            if (buf == NULL) {
                continue;
            }
            ath10k_msg_buf_free(buf);
        }
    }

    htt->rx_ring.fill_cnt = 0;
    memset(htt->rx_ring.netbufs_ring, 0,
           htt->rx_ring.size * sizeof(htt->rx_ring.netbufs_ring[0]));
}

static zx_status_t __ath10k_htt_rx_ring_fill_n(struct ath10k_htt* htt, int num) {
    struct htt_rx_desc* rx_desc;
    struct ath10k_msg_buf* buf;
    zx_status_t ret = ZX_OK;
    int idx;

    /* The Full Rx Reorder firmware has no way of telling the host
     * implicitly when it copied HTT Rx Ring buffers to MAC Rx Ring.
     * To keep things simple make sure ring is always half empty. This
     * guarantees there'll be no replenishment overruns possible.
     */
    static_assert(HTT_RX_RING_FILL_LEVEL < HTT_RX_RING_SIZE / 2,
                  "Ring fill must be less than half the total ring size");

    idx = *htt->rx_ring.alloc_idx.vaddr;
    while (num > 0) {
        ret = ath10k_msg_buf_alloc(htt->ar, &buf, ATH10K_MSG_TYPE_BASE, HTT_RX_BUF_SIZE);
        if (ret != ZX_OK) {
            goto fail;
        }

        ZX_DEBUG_ASSERT(IS_ALIGNED(buf->vaddr, HTT_RX_DESC_ALIGN));
        ZX_DEBUG_ASSERT((uintptr_t)buf->paddr + HTT_RX_BUF_SIZE <= 0x100000000);

        /* Clear rx_desc attention word before posting to Rx ring */
        rx_desc = buf->vaddr;
        rx_desc->attention.flags = 0;

        htt->rx_ring.netbufs_ring[idx] = buf;
        htt->rx_ring.paddrs_ring[idx] = buf->paddr;
        htt->rx_ring.fill_cnt++;

        if (htt->rx_ring.in_ord_rx == ATH10K_HTT_IN_ORD_RX_YES) {
            uint32_t hash = fnv1a_tiny(buf->paddr, roundup_log2(HTT_RX_BUF_HTABLE_SZ));
            ZX_DEBUG_ASSERT(hash < HTT_RX_BUF_HTABLE_SZ);
            list_node_t* bucket = &htt->rx_ring.buf_hash[hash];
            list_add_tail(bucket, &buf->listnode);
        }

        num--;
        idx++;
        idx &= htt->rx_ring.size_mask;
    }

fail:
    /*
     * Make sure the rx buffer is updated before available buffer
     * index to avoid any potential rx ring corruption.
     */
    hw_mb();
    *htt->rx_ring.alloc_idx.vaddr = idx;
    return ret;
}

static zx_status_t ath10k_htt_rx_ring_fill_n(struct ath10k_htt* htt, int num) {
    ASSERT_MTX_HELD(&htt->rx_ring.lock);
    return __ath10k_htt_rx_ring_fill_n(htt, num);
}

static void ath10k_htt_rx_msdu_buff_replenish(struct ath10k_htt* htt) {
    int num_deficit;

    mtx_lock(&htt->rx_ring.lock);
    num_deficit = htt->rx_ring.fill_level - htt->rx_ring.fill_cnt;
    ath10k_htt_rx_ring_fill_n(htt, num_deficit);
    mtx_unlock(&htt->rx_ring.lock);
}

zx_status_t ath10k_htt_rx_ring_refill(struct ath10k* ar) {
    struct ath10k_htt* htt = &ar->htt;
    zx_status_t ret;

    mtx_lock(&htt->rx_ring.lock);
    ret = ath10k_htt_rx_ring_fill_n(htt, (htt->rx_ring.fill_level -
                                          htt->rx_ring.fill_cnt));
    mtx_unlock(&htt->rx_ring.lock);

    if (ret != ZX_OK) {
        ath10k_htt_rx_ring_free(htt);
    }
    return ret;
}

void ath10k_htt_rx_free(struct ath10k_htt* htt) {
#if 0 // NEEDS PORTING
    del_timer_sync(&htt->rx_ring.refill_retry_timer);

    skb_queue_purge(&htt->rx_compl_q);
    skb_queue_purge(&htt->rx_in_ord_compl_q);
    skb_queue_purge(&htt->tx_fetch_ind_q);
#endif // NEEDS PORTING

    ath10k_htt_rx_ring_free(htt);
    io_buffer_release(&htt->rx_ring.io_buf);
    io_buffer_release(&htt->rx_ring.alloc_idx.io_buf);
    free(htt->rx_ring.netbufs_ring);
}

#if 0 // NEEDS PORTING
static inline struct sk_buff* ath10k_htt_rx_netbuf_pop(struct ath10k_htt* htt) {
    struct ath10k* ar = htt->ar;
    int idx;
    struct sk_buff* msdu;

    ASSERT_MTX_HELD(&htt->rx_ring.lock);

    if (htt->rx_ring.fill_cnt == 0) {
        ath10k_warn("tried to pop sk_buff from an empty rx ring\n");
        return NULL;
    }

    idx = htt->rx_ring.sw_rd_idx.msdu_payld;
    msdu = htt->rx_ring.netbufs_ring[idx];
    htt->rx_ring.netbufs_ring[idx] = NULL;
    htt->rx_ring.paddrs_ring[idx] = 0;

    idx++;
    idx &= htt->rx_ring.size_mask;
    htt->rx_ring.sw_rd_idx.msdu_payld = idx;
    htt->rx_ring.fill_cnt--;

    dma_unmap_single(htt->ar->dev,
                     ATH10K_SKB_RXCB(msdu)->paddr,
                     msdu->len + skb_tailroom(msdu),
                     DMA_FROM_DEVICE);
    ath10k_dbg_dump(ar, ATH10K_DBG_HTT_DUMP, NULL, "htt rx netbuf pop: ",
                    msdu->data, msdu->len + skb_tailroom(msdu));

    return msdu;
}

/* return: < 0 fatal error, 0 - non chained msdu, 1 chained msdu */
static int ath10k_htt_rx_amsdu_pop(struct ath10k_htt* htt,
                                   struct sk_buff_head* amsdu) {
    struct ath10k* ar = htt->ar;
    int msdu_len, msdu_chaining = 0;
    struct sk_buff* msdu;
    struct htt_rx_desc* rx_desc;

    ASSERT_MTX_HELD(&htt->rx_ring.lock);

    for (;;) {
        int last_msdu, msdu_len_invalid, msdu_chained;

        msdu = ath10k_htt_rx_netbuf_pop(htt);
        if (!msdu) {
            __skb_queue_purge(amsdu);
            return -ENOENT;
        }

        __skb_queue_tail(amsdu, msdu);

        rx_desc = (struct htt_rx_desc*)msdu->data;

        /* FIXME: we must report msdu payload since this is what caller
         * expects now
         */
        skb_put(msdu, offsetof(struct htt_rx_desc, msdu_payload));
        skb_pull(msdu, offsetof(struct htt_rx_desc, msdu_payload));

        /*
         * Sanity check - confirm the HW is finished filling in the
         * rx data.
         * If the HW and SW are working correctly, then it's guaranteed
         * that the HW's MAC DMA is done before this point in the SW.
         * To prevent the case that we handle a stale Rx descriptor,
         * just assert for now until we have a way to recover.
         */
        if (!(rx_desc->attention.flags
                & RX_ATTENTION_FLAGS_MSDU_DONE)) {
            __skb_queue_purge(amsdu);
            return -EIO;
        }

        msdu_len_invalid = !!(rx_desc->attention.flags
                              & (RX_ATTENTION_FLAGS_MPDU_LENGTH_ERR |
                                 RX_ATTENTION_FLAGS_MSDU_LENGTH_ERR));
        msdu_len = MS(rx_desc->msdu_start.common.info0,
                      RX_MSDU_START_INFO0_MSDU_LENGTH);
        msdu_chained = rx_desc->frag_info.ring2_more_count;

        if (msdu_len_invalid) {
            msdu_len = 0;
        }

        skb_trim(msdu, 0);
        skb_put(msdu, min(msdu_len, HTT_RX_MSDU_SIZE));
        msdu_len -= msdu->len;

        /* Note: Chained buffers do not contain rx descriptor */
        while (msdu_chained--) {
            msdu = ath10k_htt_rx_netbuf_pop(htt);
            if (!msdu) {
                __skb_queue_purge(amsdu);
                return -ENOENT;
            }

            __skb_queue_tail(amsdu, msdu);
            skb_trim(msdu, 0);
            skb_put(msdu, min(msdu_len, HTT_RX_BUF_SIZE));
            msdu_len -= msdu->len;
            msdu_chaining = 1;
        }

        last_msdu = rx_desc->msdu_end.common.info0 &
                    RX_MSDU_END_INFO0_LAST_MSDU;

        trace_ath10k_htt_rx_desc(ar, &rx_desc->attention,
                                 sizeof(*rx_desc) - sizeof(uint32_t));

        if (last_msdu) {
            break;
        }
    }

    if (skb_queue_empty(amsdu)) {
        msdu_chaining = -1;
    }

    /*
     * Don't refill the ring yet.
     *
     * First, the elements popped here are still in use - it is not
     * safe to overwrite them until the matching call to
     * mpdu_desc_list_next. Second, for efficiency it is preferable to
     * refill the rx ring with 1 PPDU's worth of rx buffers (something
     * like 32 x 3 buffers), rather than one MPDU's worth of rx buffers
     * (something like 3 buffers). Consequently, we'll rely on the txrx
     * SW to tell us when it is done pulling all the PPDU's rx buffers
     * out of the rx ring, and then refill it just once.
     */

    return msdu_chaining;
}
#endif

static struct ath10k_msg_buf* ath10k_htt_rx_pop_paddr(struct ath10k_htt* htt, uint32_t paddr) {
    struct ath10k* ar = htt->ar;
    struct ath10k_msg_buf* msdu;

    ASSERT_MTX_HELD(&htt->rx_ring.lock);

    msdu = ath10k_htt_rx_find_msg_buf_paddr(ar, paddr);
    if (!msdu) {
        return NULL;
    }

    list_delete(&msdu->listnode);
    htt->rx_ring.fill_cnt--;

#if 0
    dma_unmap_single(htt->ar->dev, rxcb->paddr,
                     msdu->len + skb_tailroom(msdu),
                     DMA_FROM_DEVICE);
#endif

    ath10k_dbg_dump(ar, ATH10K_DBG_HTT_DUMP, NULL, "htt rx netbuf pop: ",
                    msdu->vaddr, msdu->used);

    return msdu;
}

#if 0
static zx_status_t ath10k_htt_rx_pop_paddr_list(struct ath10k_htt* htt,
                                                struct htt_rx_in_ord_ind* ev,
                                                list_node_t* list) {
    struct htt_rx_in_ord_msdu_desc* msdu_desc = ev->msdu_descs;
    struct htt_rx_desc* rxd;
    struct ath10k_msg_buf* msdu;
    int msdu_count;
    bool is_offload;
    uint32_t paddr;

    ASSERT_MTX_HELD(&htt->rx_ring.lock);

    msdu_count = ev->msdu_count;
    is_offload = !!(ev->info & HTT_RX_IN_ORD_IND_INFO_OFFLOAD_MASK);

    while (msdu_count--) {
        paddr = msdu_desc->msdu_paddr;

        msdu = ath10k_htt_rx_pop_paddr(htt, paddr);
        if (msdu == NULL) {
            __skb_queue_purge(list);
            return ZX_ERR_NOT_FOUND;
        }

        list_add_tail(list, &msdu->listnode);

        if (!is_offload) {
            msdu->type = ATH10K_MSG_TYPE_HTT_RX;
            rxd = ath10k_msg_buf_get_header(msdu, ATH10K_MSG_TYPE_HTT_RX);

            size_t extra = sizeof(*rxd) + msdu_desc->msdu_len;
            ZX_DEBUG_ASSERT((msdu->used + extra) <= msdu->capacity);
            msdu->used += extra;

            if (!(rxd->attention.flags &
                    RX_ATTENTION_FLAGS_MSDU_DONE)) {
                ath10k_warn("tried to pop an incomplete frame, oops!\n");
                return ZX_ERR_IO;
            }
        }

        msdu_desc++;
    }

    return ZX_OK;
}
#endif

zx_status_t ath10k_htt_rx_alloc(struct ath10k_htt* htt) {
    struct ath10k* ar = htt->ar;
    size_t size;
    zx_status_t ret;
#if 0 // NEEDS PORTING
    struct timer_list* timer = &htt->rx_ring.refill_retry_timer;
#endif // NEEDS PORTING

    htt->rx_confused = false;

    /* XXX: The fill level could be changed during runtime in response to
     * the host processing latency. Is this really worth it?
     */
    htt->rx_ring.size = HTT_RX_RING_SIZE;
    htt->rx_ring.size_mask = htt->rx_ring.size - 1;
    htt->rx_ring.fill_level = HTT_RX_RING_FILL_LEVEL;

    if (!is_power_of_2(htt->rx_ring.size)) {
        ath10k_warn("htt rx ring size (%d) is not power of 2\n", htt->rx_ring.size);
        return ZX_ERR_INVALID_ARGS;
    }

    htt->rx_ring.netbufs_ring = calloc(1, htt->rx_ring.size * sizeof(struct ath10k_msg_buf*));
    if (htt->rx_ring.netbufs_ring == NULL) {
        goto err_netbuf;
    }

    size = htt->rx_ring.size * sizeof(htt->rx_ring.paddrs_ring);

    zx_handle_t bti_handle;
    ret = ath10k_hif_get_bti_handle(ar, &bti_handle);
    if (ret != ZX_OK) {
        goto err_dma_ring;
    }

    // Can this be a IO_BUFFER_RO?
    ret = io_buffer_init(&htt->rx_ring.io_buf, bti_handle, size, IO_BUFFER_RW | IO_BUFFER_CONTIG);
    if (ret != ZX_OK) {
        goto err_dma_ring;
    }
    htt->rx_ring.paddrs_ring = io_buffer_virt(&htt->rx_ring.io_buf);
    htt->rx_ring.base_paddr = io_buffer_phys(&htt->rx_ring.io_buf);

    ret = io_buffer_init(&htt->rx_ring.alloc_idx.io_buf, bti_handle,
                         sizeof(*htt->rx_ring.alloc_idx.vaddr), IO_BUFFER_RW | IO_BUFFER_CONTIG);
    if (ret != ZX_OK) {
        goto err_dma_idx;
    }
    htt->rx_ring.alloc_idx.vaddr = io_buffer_virt(&htt->rx_ring.alloc_idx.io_buf);
    htt->rx_ring.alloc_idx.paddr = io_buffer_phys(&htt->rx_ring.alloc_idx.io_buf);

    htt->rx_ring.sw_rd_idx.msdu_payld = htt->rx_ring.size_mask;
    *htt->rx_ring.alloc_idx.vaddr = 0;

    mtx_init(&htt->rx_ring.lock, mtx_plain);

    htt->rx_ring.fill_cnt = 0;
    htt->rx_ring.sw_rd_idx.msdu_payld = 0;

    for (unsigned ndx = 0; ndx < HTT_RX_BUF_HTABLE_SZ; ndx++) {
        list_initialize(&htt->rx_ring.buf_hash[ndx]);
    }

    list_initialize(&htt->rx_compl_q);
    list_initialize(&htt->rx_in_ord_compl_q);
    list_initialize(&htt->tx_fetch_ind_q);
    atomic_store(&htt->num_mpdus_ready, 0);

    ath10k_dbg(ar, ATH10K_DBG_BOOT, "htt rx ring size %d fill_level %d\n",
               htt->rx_ring.size, htt->rx_ring.fill_level);
    return ZX_OK;

err_dma_idx:
    io_buffer_release(&htt->rx_ring.io_buf);
err_dma_ring:
    free(htt->rx_ring.netbufs_ring);
err_netbuf:
    return ZX_ERR_NO_MEMORY;
}

#if 0 // NEEDS PORTING
static int ath10k_htt_rx_crypto_param_len(struct ath10k* ar,
        enum htt_rx_mpdu_encrypt_type type) {
    switch (type) {
    case HTT_RX_MPDU_ENCRYPT_NONE:
        return 0;
    case HTT_RX_MPDU_ENCRYPT_WEP40:
    case HTT_RX_MPDU_ENCRYPT_WEP104:
        return IEEE80211_WEP_IV_LEN;
    case HTT_RX_MPDU_ENCRYPT_TKIP_WITHOUT_MIC:
    case HTT_RX_MPDU_ENCRYPT_TKIP_WPA:
        return IEEE80211_TKIP_IV_LEN;
    case HTT_RX_MPDU_ENCRYPT_AES_CCM_WPA2:
        return IEEE80211_CCMP_HDR_LEN;
    case HTT_RX_MPDU_ENCRYPT_WEP128:
    case HTT_RX_MPDU_ENCRYPT_WAPI:
        break;
    }

    ath10k_warn("unsupported encryption type %d\n", type);
    return 0;
}

#define MICHAEL_MIC_LEN 8

static int ath10k_htt_rx_crypto_tail_len(struct ath10k* ar,
        enum htt_rx_mpdu_encrypt_type type) {
    switch (type) {
    case HTT_RX_MPDU_ENCRYPT_NONE:
        return 0;
    case HTT_RX_MPDU_ENCRYPT_WEP40:
    case HTT_RX_MPDU_ENCRYPT_WEP104:
        return IEEE80211_WEP_ICV_LEN;
    case HTT_RX_MPDU_ENCRYPT_TKIP_WITHOUT_MIC:
    case HTT_RX_MPDU_ENCRYPT_TKIP_WPA:
        return IEEE80211_TKIP_ICV_LEN;
    case HTT_RX_MPDU_ENCRYPT_AES_CCM_WPA2:
        return IEEE80211_CCMP_MIC_LEN;
    case HTT_RX_MPDU_ENCRYPT_WEP128:
    case HTT_RX_MPDU_ENCRYPT_WAPI:
        break;
    }

    ath10k_warn("unsupported encryption type %d\n", type);
    return 0;
}

struct amsdu_subframe_hdr {
    uint8_t dst[ETH_ALEN];
    uint8_t src[ETH_ALEN];
    __be16 len;
} __PACKED;

#define GROUP_ID_IS_SU_MIMO(x) ((x) == 0 || (x) == 63)

static void ath10k_htt_rx_h_rates(struct ath10k* ar,
                                  struct ieee80211_rx_status* status,
                                  struct htt_rx_desc* rxd) {
    struct ieee80211_supported_band* sband;
    uint8_t cck, rate, bw, sgi, mcs, nss;
    uint8_t preamble = 0;
    uint8_t group_id;
    uint32_t info1, info2, info3;

    info1 = rxd->ppdu_start.info1;
    info2 = rxd->ppdu_start.info2;
    info3 = rxd->ppdu_start.info3;

    preamble = MS(info1, RX_PPDU_START_INFO1_PREAMBLE_TYPE);

    switch (preamble) {
    case HTT_RX_LEGACY:
        /* To get legacy rate index band is required. Since band can't
         * be undefined check if freq is non-zero.
         */
        if (!status->freq) {
            return;
        }

        cck = info1 & RX_PPDU_START_INFO1_L_SIG_RATE_SELECT;
        rate = MS(info1, RX_PPDU_START_INFO1_L_SIG_RATE);
        rate &= ~RX_PPDU_START_RATE_FLAG;

        sband = &ar->mac.sbands[status->band];
        status->rate_idx = ath10k_mac_hw_rate_to_idx(sband, rate, cck);
        break;
    case HTT_RX_HT:
    case HTT_RX_HT_WITH_TXBF:
        /* HT-SIG - Table 20-11 in info2 and info3 */
        mcs = info2 & 0x1F;
        nss = mcs >> 3;
        bw = (info2 >> 7) & 1;
        sgi = (info3 >> 7) & 1;

        status->rate_idx = mcs;
        status->encoding = RX_ENC_HT;
        if (sgi) {
            status->enc_flags |= RX_ENC_FLAG_SHORT_GI;
        }
        if (bw) {
            status->bw = RATE_INFO_BW_40;
        }
        break;
    case HTT_RX_VHT:
    case HTT_RX_VHT_WITH_TXBF:
        /* VHT-SIG-A1 in info2, VHT-SIG-A2 in info3
         * TODO check this
         */
        bw = info2 & 3;
        sgi = info3 & 1;
        group_id = (info2 >> 4) & 0x3F;

        if (GROUP_ID_IS_SU_MIMO(group_id)) {
            mcs = (info3 >> 4) & 0x0F;
            nss = ((info2 >> 10) & 0x07) + 1;
        } else {
            /* Hardware doesn't decode VHT-SIG-B into Rx descriptor
             * so it's impossible to decode MCS. Also since
             * firmware consumes Group Id Management frames host
             * has no knowledge regarding group/user position
             * mapping so it's impossible to pick the correct Nsts
             * from VHT-SIG-A1.
             *
             * Bandwidth and SGI are valid so report the rateinfo
             * on best-effort basis.
             */
            mcs = 0;
            nss = 1;
        }

        if (mcs > 0x09) {
            ath10k_warn("invalid MCS received %u\n", mcs);
            ath10k_warn("rxd %08x mpdu start %08x %08x msdu start %08x %08x ppdu start %08x %08x %08x %08x %08x\n",
                        rxd->attention.flags,
                        rxd->mpdu_start.info0,
                        rxd->mpdu_start.info1,
                        rxd->msdu_start.common.info0,
                        rxd->msdu_start.common.info1,
                        rxd->ppdu_start.info0,
                        rxd->ppdu_start.info1,
                        rxd->ppdu_start.info2,
                        rxd->ppdu_start.info3,
                        rxd->ppdu_start.info4);

            ath10k_warn("msdu end %08x mpdu end %08x\n",
                        rxd->msdu_end.common.info0,
                        rxd->mpdu_end.info0);

            ath10k_dbg_dump(ar, ATH10K_DBG_HTT_DUMP, NULL,
                            "rx desc msdu payload: ",
                            rxd->msdu_payload, 50);
        }

        status->rate_idx = mcs;
        status->nss = nss;

        if (sgi) {
            status->enc_flags |= RX_ENC_FLAG_SHORT_GI;
        }

        switch (bw) {
        /* 20MHZ */
        case 0:
            break;
        /* 40MHZ */
        case 1:
            status->bw = RATE_INFO_BW_40;
            break;
        /* 80MHZ */
        case 2:
            status->bw = RATE_INFO_BW_80;
            break;
        case 3:
            status->bw = RATE_INFO_BW_160;
            break;
        }

        status->encoding = RX_ENC_VHT;
        break;
    default:
        break;
    }
}

static struct ieee80211_channel*
ath10k_htt_rx_h_peer_channel(struct ath10k* ar, struct htt_rx_desc* rxd) {
    struct ath10k_peer* peer;
    struct ath10k_vif* arvif;
    struct cfg80211_chan_def def;
    uint16_t peer_id;

    ASSERT_MTX_HELD(&ar->data_lock);

    if (!rxd) {
        return NULL;
    }

    if (rxd->attention.flags&
            RX_ATTENTION_FLAGS_PEER_IDX_INVALID) {
        return NULL;
    }

    if (!(rxd->msdu_end.common.info0&
            RX_MSDU_END_INFO0_FIRST_MSDU)) {
        return NULL;
    }

    peer_id = MS(rxd->mpdu_start.info0,
                 RX_MPDU_START_INFO0_PEER_IDX);

    peer = ath10k_peer_find_by_id(ar, peer_id);
    if (!peer) {
        return NULL;
    }

    arvif = ath10k_get_arvif(ar, peer->vdev_id);
    if (WARN_ON_ONCE(!arvif)) {
        return NULL;
    }

    if (ath10k_mac_vif_chan(arvif->vif, &def)) {
        return NULL;
    }

    return def.chan;
}

static struct ieee80211_channel*
ath10k_htt_rx_h_vdev_channel(struct ath10k* ar, uint32_t vdev_id) {
    struct ath10k_vif* arvif;
    struct cfg80211_chan_def def;

    ASSERT_MTX_HELD(&ar->data_lock);

    list_for_each_entry(arvif, &ar->arvifs, list) {
        if (arvif->vdev_id == vdev_id &&
                ath10k_mac_vif_chan(arvif->vif, &def) == 0) {
            return def.chan;
        }
    }

    return NULL;
}

static void
ath10k_htt_rx_h_any_chan_iter(struct ieee80211_hw* hw,
                              struct ieee80211_chanctx_conf* conf,
                              void* data) {
    struct cfg80211_chan_def* def = data;

    *def = conf->def;
}

static struct ieee80211_channel*
ath10k_htt_rx_h_any_channel(struct ath10k* ar) {
    struct cfg80211_chan_def def = {};

    ieee80211_iter_chan_contexts_atomic(ar->hw,
                                        ath10k_htt_rx_h_any_chan_iter,
                                        &def);

    return def.chan;
}

static bool ath10k_htt_rx_h_channel(struct ath10k* ar,
                                    struct ieee80211_rx_status* status,
                                    struct htt_rx_desc* rxd,
                                    uint32_t vdev_id) {
    struct ieee80211_channel* ch;

    mtx_lock(&ar->data_lock);
    ch = ar->scan_channel;
    if (!ch) {
        ch = ar->rx_channel;
    }
    if (!ch) {
        ch = ath10k_htt_rx_h_peer_channel(ar, rxd);
    }
    if (!ch) {
        ch = ath10k_htt_rx_h_vdev_channel(ar, vdev_id);
    }
    if (!ch) {
        ch = ath10k_htt_rx_h_any_channel(ar);
    }
    if (!ch) {
        ch = ar->tgt_oper_chan;
    }
    mtx_unlock(&ar->data_lock);

    if (!ch) {
        return false;
    }

    status->band = ch->band;
    status->freq = ch->center_freq;

    return true;
}

static void ath10k_htt_rx_h_signal(struct ath10k* ar,
                                   struct ieee80211_rx_status* status,
                                   struct htt_rx_desc* rxd) {
    int i;

    for (i = 0; i < IEEE80211_MAX_CHAINS ; i++) {
        status->chains &= ~BIT(i);

        if (rxd->ppdu_start.rssi_chains[i].pri20_mhz != 0x80) {
            status->chain_signal[i] = ATH10K_DEFAULT_NOISE_FLOOR +
                                      rxd->ppdu_start.rssi_chains[i].pri20_mhz;

            status->chains |= BIT(i);
        }
    }

    /* FIXME: Get real NF */
    status->signal = ATH10K_DEFAULT_NOISE_FLOOR +
                     rxd->ppdu_start.rssi_comb;
    status->flag &= ~RX_FLAG_NO_SIGNAL_VAL;
}

static void ath10k_htt_rx_h_mactime(struct ath10k* ar,
                                    struct ieee80211_rx_status* status,
                                    struct htt_rx_desc* rxd) {
    /* FIXME: TSF is known only at the end of PPDU, in the last MPDU. This
     * means all prior MSDUs in a PPDU are reported to mac80211 without the
     * TSF. Is it worth holding frames until end of PPDU is known?
     *
     * FIXME: Can we get/compute 64bit TSF?
     */
    status->mactime = rxd->ppdu_end.common.tsf_timestamp;
    status->flag |= RX_FLAG_MACTIME_END;
}

static void ath10k_htt_rx_h_ppdu(struct ath10k* ar,
                                 struct sk_buff_head* amsdu,
                                 struct ieee80211_rx_status* status,
                                 uint32_t vdev_id) {
    struct sk_buff* first;
    struct htt_rx_desc* rxd;
    bool is_first_ppdu;
    bool is_last_ppdu;

    if (skb_queue_empty(amsdu)) {
        return;
    }

    first = skb_peek(amsdu);
    rxd = (void*)first->data - sizeof(*rxd);

    is_first_ppdu = !!(rxd->attention.flags &
                       RX_ATTENTION_FLAGS_FIRST_MPDU);
    is_last_ppdu = !!(rxd->attention.flags &
                      RX_ATTENTION_FLAGS_LAST_MPDU);

    if (is_first_ppdu) {
        /* New PPDU starts so clear out the old per-PPDU status. */
        status->freq = 0;
        status->rate_idx = 0;
        status->nss = 0;
        status->encoding = RX_ENC_LEGACY;
        status->bw = RATE_INFO_BW_20;
        status->flag &= ~RX_FLAG_MACTIME_END;
        status->flag |= RX_FLAG_NO_SIGNAL_VAL;

        ath10k_htt_rx_h_signal(ar, status, rxd);
        ath10k_htt_rx_h_channel(ar, status, rxd, vdev_id);
        ath10k_htt_rx_h_rates(ar, status, rxd);
    }

    if (is_last_ppdu) {
        ath10k_htt_rx_h_mactime(ar, status, rxd);
    }
}

static const char* const tid_to_ac[] = {
    "BE",
    "BK",
    "BK",
    "BE",
    "VI",
    "VI",
    "VO",
    "VO",
};

static char* ath10k_get_tid(struct ieee80211_hdr* hdr, char* out, size_t size) {
    uint8_t* qc;
    int tid;

    if (!ieee80211_is_data_qos(hdr->frame_control)) {
        return "";
    }

    qc = ieee80211_get_qos_ctl(hdr);
    tid = *qc & IEEE80211_QOS_CTL_TID_MASK;
    if (tid < 8) {
        snprintf(out, size, "tid %d (%s)", tid, tid_to_ac[tid]);
    } else {
        snprintf(out, size, "tid %d", tid);
    }

    return out;
}

static void ath10k_process_rx(struct ath10k* ar,
                              struct ieee80211_rx_status* rx_status,
                              struct sk_buff* skb) {
    struct ieee80211_rx_status* status;
    struct ieee80211_hdr* hdr = (struct ieee80211_hdr*)skb->data;
    char tid[32];

    status = IEEE80211_SKB_RXCB(skb);
    *status = *rx_status;

    ath10k_dbg(ar, ATH10K_DBG_DATA,
               "rx skb %pK len %u peer %pM %s %s sn %u %s%s%s%s%s%s %srate_idx %u vht_nss %u freq %u band %u flag 0x%x fcs-err %i mic-err %i amsdu-more %i\n",
               skb,
               skb->len,
               ieee80211_get_SA(hdr),
               ath10k_get_tid(hdr, tid, sizeof(tid)),
               is_multicast_ether_addr(ieee80211_get_DA(hdr)) ?
               "mcast" : "ucast",
               (hdr->seq_ctrl & IEEE80211_SCTL_SEQ) >> 4,
               (status->encoding == RX_ENC_LEGACY) ? "legacy" : "",
               (status->encoding == RX_ENC_HT) ? "ht" : "",
               (status->encoding == RX_ENC_VHT) ? "vht" : "",
               (status->bw == RATE_INFO_BW_40) ? "40" : "",
               (status->bw == RATE_INFO_BW_80) ? "80" : "",
               (status->bw == RATE_INFO_BW_160) ? "160" : "",
               status->enc_flags & RX_ENC_FLAG_SHORT_GI ? "sgi " : "",
               status->rate_idx,
               status->nss,
               status->freq,
               status->band, status->flag,
               !!(status->flag & RX_FLAG_FAILED_FCS_CRC),
               !!(status->flag & RX_FLAG_MMIC_ERROR),
               !!(status->flag & RX_FLAG_AMSDU_MORE));
    ath10k_dbg_dump(ar, ATH10K_DBG_HTT_DUMP, NULL, "rx skb: ",
                    skb->data, skb->len);
    trace_ath10k_rx_hdr(ar, skb->data, skb->len);
    trace_ath10k_rx_payload(ar, skb->data, skb->len);

    ieee80211_rx_napi(ar->hw, NULL, skb, &ar->napi);
}

static int ath10k_htt_rx_nwifi_hdrlen(struct ath10k* ar,
                                      struct ieee80211_hdr* hdr) {
    int len = ieee80211_hdrlen(hdr->frame_control);

    if (!test_bit(ATH10K_FW_FEATURE_NO_NWIFI_DECAP_4ADDR_PADDING,
                  ar->running_fw->fw_file.fw_features)) {
        len = round_up(len, 4);
    }

    return len;
}

static void ath10k_htt_rx_h_undecap_raw(struct ath10k* ar,
                                        struct sk_buff* msdu,
                                        struct ieee80211_rx_status* status,
                                        enum htt_rx_mpdu_encrypt_type enctype,
                                        bool is_decrypted) {
    struct ieee80211_hdr* hdr;
    struct htt_rx_desc* rxd;
    size_t hdr_len;
    size_t crypto_len;
    bool is_first;
    bool is_last;

    rxd = (void*)msdu->data - sizeof(*rxd);
    is_first = !!(rxd->msdu_end.common.info0 &
                  RX_MSDU_END_INFO0_FIRST_MSDU);
    is_last = !!(rxd->msdu_end.common.info0 &
                 RX_MSDU_END_INFO0_LAST_MSDU);

    /* Delivered decapped frame:
     * [802.11 header]
     * [crypto param] <-- can be trimmed if !fcs_err &&
     *                    !decrypt_err && !peer_idx_invalid
     * [amsdu header] <-- only if A-MSDU
     * [rfc1042/llc]
     * [payload]
     * [FCS] <-- at end, needs to be trimmed
     */

    /* This probably shouldn't happen but warn just in case */
    if (unlikely(WARN_ON_ONCE(!is_first))) {
        return;
    }

    /* This probably shouldn't happen but warn just in case */
    if (unlikely(WARN_ON_ONCE(!(is_first && is_last)))) {
        return;
    }

    skb_trim(msdu, msdu->len - FCS_LEN);

    /* In most cases this will be true for sniffed frames. It makes sense
     * to deliver them as-is without stripping the crypto param. This is
     * necessary for software based decryption.
     *
     * If there's no error then the frame is decrypted. At least that is
     * the case for frames that come in via fragmented rx indication.
     */
    if (!is_decrypted) {
        return;
    }

    /* The payload is decrypted so strip crypto params. Start from tail
     * since hdr is used to compute some stuff.
     */

    hdr = (void*)msdu->data;

    /* Tail */
    if (status->flag & RX_FLAG_IV_STRIPPED)
        skb_trim(msdu, msdu->len -
                 ath10k_htt_rx_crypto_tail_len(ar, enctype));

    /* MMIC */
    if ((status->flag & RX_FLAG_MMIC_STRIPPED) &&
            !ieee80211_has_morefrags(hdr->frame_control) &&
            enctype == HTT_RX_MPDU_ENCRYPT_TKIP_WPA) {
        skb_trim(msdu, msdu->len - 8);
    }

    /* Head */
    if (status->flag & RX_FLAG_IV_STRIPPED) {
        hdr_len = ieee80211_hdrlen(hdr->frame_control);
        crypto_len = ath10k_htt_rx_crypto_param_len(ar, enctype);

        memmove((void*)msdu->data + crypto_len,
                (void*)msdu->data, hdr_len);
        skb_pull(msdu, crypto_len);
    }
}

static void ath10k_htt_rx_h_undecap_nwifi(struct ath10k* ar,
        struct sk_buff* msdu,
        struct ieee80211_rx_status* status,
        const uint8_t first_hdr[64]) {
    struct ieee80211_hdr* hdr;
    struct htt_rx_desc* rxd;
    size_t hdr_len;
    uint8_t da[ETH_ALEN];
    uint8_t sa[ETH_ALEN];
    int l3_pad_bytes;

    /* Delivered decapped frame:
     * [nwifi 802.11 header] <-- replaced with 802.11 hdr
     * [rfc1042/llc]
     *
     * Note: The nwifi header doesn't have QoS Control and is
     * (always?) a 3addr frame.
     *
     * Note2: There's no A-MSDU subframe header. Even if it's part
     * of an A-MSDU.
     */

    /* pull decapped header and copy SA & DA */
    rxd = (void*)msdu->data - sizeof(*rxd);

    l3_pad_bytes = ath10k_rx_desc_get_l3_pad_bytes(&ar->hw_params, rxd);
    skb_put(msdu, l3_pad_bytes);

    hdr = (struct ieee80211_hdr*)(msdu->data + l3_pad_bytes);

    hdr_len = ath10k_htt_rx_nwifi_hdrlen(ar, hdr);
    ether_addr_copy(da, ieee80211_get_DA(hdr));
    ether_addr_copy(sa, ieee80211_get_SA(hdr));
    skb_pull(msdu, hdr_len);

    /* push original 802.11 header */
    hdr = (struct ieee80211_hdr*)first_hdr;
    hdr_len = ieee80211_hdrlen(hdr->frame_control);
    memcpy(skb_push(msdu, hdr_len), hdr, hdr_len);

    /* original 802.11 header has a different DA and in
     * case of 4addr it may also have different SA
     */
    hdr = (struct ieee80211_hdr*)msdu->data;
    ether_addr_copy(ieee80211_get_DA(hdr), da);
    ether_addr_copy(ieee80211_get_SA(hdr), sa);
}

static void* ath10k_htt_rx_h_find_rfc1042(struct ath10k* ar,
        struct sk_buff* msdu,
        enum htt_rx_mpdu_encrypt_type enctype) {
    struct ieee80211_hdr* hdr;
    struct htt_rx_desc* rxd;
    size_t hdr_len, crypto_len;
    void* rfc1042;
    bool is_first, is_last, is_amsdu;
    int bytes_aligned = ar->hw_params.decap_align_bytes;

    rxd = (void*)msdu->data - sizeof(*rxd);
    hdr = (void*)rxd->rx_hdr_status;

    is_first = !!(rxd->msdu_end.common.info0 &
                  RX_MSDU_END_INFO0_FIRST_MSDU);
    is_last = !!(rxd->msdu_end.common.info0 &
                 RX_MSDU_END_INFO0_LAST_MSDU);
    is_amsdu = !(is_first && is_last);

    rfc1042 = hdr;

    if (is_first) {
        hdr_len = ieee80211_hdrlen(hdr->frame_control);
        crypto_len = ath10k_htt_rx_crypto_param_len(ar, enctype);

        rfc1042 += round_up(hdr_len, bytes_aligned) +
                   round_up(crypto_len, bytes_aligned);
    }

    if (is_amsdu) {
        rfc1042 += sizeof(struct amsdu_subframe_hdr);
    }

    return rfc1042;
}

static void ath10k_htt_rx_h_undecap_eth(struct ath10k* ar,
                                        struct sk_buff* msdu,
                                        struct ieee80211_rx_status* status,
                                        const uint8_t first_hdr[64],
                                        enum htt_rx_mpdu_encrypt_type enctype) {
    struct ieee80211_hdr* hdr;
    struct ethhdr* eth;
    size_t hdr_len;
    void* rfc1042;
    uint8_t da[ETH_ALEN];
    uint8_t sa[ETH_ALEN];
    int l3_pad_bytes;
    struct htt_rx_desc* rxd;

    /* Delivered decapped frame:
     * [eth header] <-- replaced with 802.11 hdr & rfc1042/llc
     * [payload]
     */

    rfc1042 = ath10k_htt_rx_h_find_rfc1042(ar, msdu, enctype);
    if (WARN_ON_ONCE(!rfc1042)) {
        return;
    }

    rxd = (void*)msdu->data - sizeof(*rxd);
    l3_pad_bytes = ath10k_rx_desc_get_l3_pad_bytes(&ar->hw_params, rxd);
    skb_put(msdu, l3_pad_bytes);
    skb_pull(msdu, l3_pad_bytes);

    /* pull decapped header and copy SA & DA */
    eth = (struct ethhdr*)msdu->data;
    ether_addr_copy(da, eth->h_dest);
    ether_addr_copy(sa, eth->h_source);
    skb_pull(msdu, sizeof(struct ethhdr));

    /* push rfc1042/llc/snap */
    memcpy(skb_push(msdu, sizeof(struct rfc1042_hdr)), rfc1042,
           sizeof(struct rfc1042_hdr));

    /* push original 802.11 header */
    hdr = (struct ieee80211_hdr*)first_hdr;
    hdr_len = ieee80211_hdrlen(hdr->frame_control);
    memcpy(skb_push(msdu, hdr_len), hdr, hdr_len);

    /* original 802.11 header has a different DA and in
     * case of 4addr it may also have different SA
     */
    hdr = (struct ieee80211_hdr*)msdu->data;
    ether_addr_copy(ieee80211_get_DA(hdr), da);
    ether_addr_copy(ieee80211_get_SA(hdr), sa);
}

static void ath10k_htt_rx_h_undecap_snap(struct ath10k* ar,
        struct sk_buff* msdu,
        struct ieee80211_rx_status* status,
        const uint8_t first_hdr[64]) {
    struct ieee80211_hdr* hdr;
    size_t hdr_len;
    int l3_pad_bytes;
    struct htt_rx_desc* rxd;

    /* Delivered decapped frame:
     * [amsdu header] <-- replaced with 802.11 hdr
     * [rfc1042/llc]
     * [payload]
     */

    rxd = (void*)msdu->data - sizeof(*rxd);
    l3_pad_bytes = ath10k_rx_desc_get_l3_pad_bytes(&ar->hw_params, rxd);

    skb_put(msdu, l3_pad_bytes);
    skb_pull(msdu, sizeof(struct amsdu_subframe_hdr) + l3_pad_bytes);

    hdr = (struct ieee80211_hdr*)first_hdr;
    hdr_len = ieee80211_hdrlen(hdr->frame_control);
    memcpy(skb_push(msdu, hdr_len), hdr, hdr_len);
}

static void ath10k_htt_rx_h_undecap(struct ath10k* ar,
                                    struct sk_buff* msdu,
                                    struct ieee80211_rx_status* status,
                                    uint8_t first_hdr[64],
                                    enum htt_rx_mpdu_encrypt_type enctype,
                                    bool is_decrypted) {
    struct htt_rx_desc* rxd;
    enum rx_msdu_decap_format decap;

    /* First msdu's decapped header:
     * [802.11 header] <-- padded to 4 bytes long
     * [crypto param] <-- padded to 4 bytes long
     * [amsdu header] <-- only if A-MSDU
     * [rfc1042/llc]
     *
     * Other (2nd, 3rd, ..) msdu's decapped header:
     * [amsdu header] <-- only if A-MSDU
     * [rfc1042/llc]
     */

    rxd = (void*)msdu->data - sizeof(*rxd);
    decap = MS(rxd->msdu_start.common.info1,
               RX_MSDU_START_INFO1_DECAP_FORMAT);

    switch (decap) {
    case RX_MSDU_DECAP_RAW:
        ath10k_htt_rx_h_undecap_raw(ar, msdu, status, enctype,
                                    is_decrypted);
        break;
    case RX_MSDU_DECAP_NATIVE_WIFI:
        ath10k_htt_rx_h_undecap_nwifi(ar, msdu, status, first_hdr);
        break;
    case RX_MSDU_DECAP_ETHERNET2_DIX:
        ath10k_htt_rx_h_undecap_eth(ar, msdu, status, first_hdr, enctype);
        break;
    case RX_MSDU_DECAP_8023_SNAP_LLC:
        ath10k_htt_rx_h_undecap_snap(ar, msdu, status, first_hdr);
        break;
    }
}

static int ath10k_htt_rx_get_csum_state(struct sk_buff* skb) {
    struct htt_rx_desc* rxd;
    uint32_t flags, info;
    bool is_ip4, is_ip6;
    bool is_tcp, is_udp;
    bool ip_csum_ok, tcpudp_csum_ok;

    rxd = (void*)skb->data - sizeof(*rxd);
    flags = rxd->attention.flags;
    info = rxd->msdu_start.common.info1;

    is_ip4 = !!(info & RX_MSDU_START_INFO1_IPV4_PROTO);
    is_ip6 = !!(info & RX_MSDU_START_INFO1_IPV6_PROTO);
    is_tcp = !!(info & RX_MSDU_START_INFO1_TCP_PROTO);
    is_udp = !!(info & RX_MSDU_START_INFO1_UDP_PROTO);
    ip_csum_ok = !(flags & RX_ATTENTION_FLAGS_IP_CHKSUM_FAIL);
    tcpudp_csum_ok = !(flags & RX_ATTENTION_FLAGS_TCP_UDP_CHKSUM_FAIL);

    if (!is_ip4 && !is_ip6) {
        return CHECKSUM_NONE;
    }
    if (!is_tcp && !is_udp) {
        return CHECKSUM_NONE;
    }
    if (!ip_csum_ok) {
        return CHECKSUM_NONE;
    }
    if (!tcpudp_csum_ok) {
        return CHECKSUM_NONE;
    }

    return CHECKSUM_UNNECESSARY;
}

static void ath10k_htt_rx_h_csum_offload(struct sk_buff* msdu) {
    msdu->ip_summed = ath10k_htt_rx_get_csum_state(msdu);
}

static void ath10k_htt_rx_h_mpdu(struct ath10k* ar,
                                 struct sk_buff_head* amsdu,
                                 struct ieee80211_rx_status* status) {
    struct sk_buff* first;
    struct sk_buff* last;
    struct sk_buff* msdu;
    struct htt_rx_desc* rxd;
    struct ieee80211_hdr* hdr;
    enum htt_rx_mpdu_encrypt_type enctype;
    uint8_t first_hdr[64];
    uint8_t* qos;
    size_t hdr_len;
    bool has_fcs_err;
    bool has_crypto_err;
    bool has_tkip_err;
    bool has_peer_idx_invalid;
    bool is_decrypted;
    bool is_mgmt;
    uint32_t attention;

    if (skb_queue_empty(amsdu)) {
        return;
    }

    first = skb_peek(amsdu);
    rxd = (void*)first->data - sizeof(*rxd);

    is_mgmt = !!(rxd->attention.flags &
                 RX_ATTENTION_FLAGS_MGMT_TYPE);

    enctype = MS(rxd->mpdu_start.info0,
                 RX_MPDU_START_INFO0_ENCRYPT_TYPE);

    /* First MSDU's Rx descriptor in an A-MSDU contains full 802.11
     * decapped header. It'll be used for undecapping of each MSDU.
     */
    hdr = (void*)rxd->rx_hdr_status;
    hdr_len = ieee80211_hdrlen(hdr->frame_control);
    memcpy(first_hdr, hdr, hdr_len);

    /* Each A-MSDU subframe will use the original header as the base and be
     * reported as a separate MSDU so strip the A-MSDU bit from QoS Ctl.
     */
    hdr = (void*)first_hdr;
    qos = ieee80211_get_qos_ctl(hdr);
    qos[0] &= ~IEEE80211_QOS_CTL_A_MSDU_PRESENT;

    /* Some attention flags are valid only in the last MSDU. */
    last = skb_peek_tail(amsdu);
    rxd = (void*)last->data - sizeof(*rxd);
    attention = rxd->attention.flags;

    has_fcs_err = !!(attention & RX_ATTENTION_FLAGS_FCS_ERR);
    has_crypto_err = !!(attention & RX_ATTENTION_FLAGS_DECRYPT_ERR);
    has_tkip_err = !!(attention & RX_ATTENTION_FLAGS_TKIP_MIC_ERR);
    has_peer_idx_invalid = !!(attention & RX_ATTENTION_FLAGS_PEER_IDX_INVALID);

    /* Note: If hardware captures an encrypted frame that it can't decrypt,
     * e.g. due to fcs error, missing peer or invalid key data it will
     * report the frame as raw.
     */
    is_decrypted = (enctype != HTT_RX_MPDU_ENCRYPT_NONE &&
                    !has_fcs_err &&
                    !has_crypto_err &&
                    !has_peer_idx_invalid);

    /* Clear per-MPDU flags while leaving per-PPDU flags intact. */
    status->flag &= ~(RX_FLAG_FAILED_FCS_CRC |
                      RX_FLAG_MMIC_ERROR |
                      RX_FLAG_DECRYPTED |
                      RX_FLAG_IV_STRIPPED |
                      RX_FLAG_ONLY_MONITOR |
                      RX_FLAG_MMIC_STRIPPED);

    if (has_fcs_err) {
        status->flag |= RX_FLAG_FAILED_FCS_CRC;
    }

    if (has_tkip_err) {
        status->flag |= RX_FLAG_MMIC_ERROR;
    }

    /* Firmware reports all necessary management frames via WMI already.
     * They are not reported to monitor interfaces at all so pass the ones
     * coming via HTT to monitor interfaces instead. This simplifies
     * matters a lot.
     */
    if (is_mgmt) {
        status->flag |= RX_FLAG_ONLY_MONITOR;
    }

    if (is_decrypted) {
        status->flag |= RX_FLAG_DECRYPTED;

        if (likely(!is_mgmt))
            status->flag |= RX_FLAG_IV_STRIPPED |
                            RX_FLAG_MMIC_STRIPPED;
    }

    skb_queue_walk(amsdu, msdu) {
        ath10k_htt_rx_h_csum_offload(msdu);
        ath10k_htt_rx_h_undecap(ar, msdu, status, first_hdr, enctype,
                                is_decrypted);

        /* Undecapping involves copying the original 802.11 header back
         * to sk_buff. If frame is protected and hardware has decrypted
         * it then remove the protected bit.
         */
        if (!is_decrypted) {
            continue;
        }
        if (is_mgmt) {
            continue;
        }

        hdr = (void*)msdu->data;
        hdr->frame_control &= ~IEEE80211_FCTL_PROTECTED;
    }
}

static void ath10k_htt_rx_h_deliver(struct ath10k* ar,
                                    struct sk_buff_head* amsdu,
                                    struct ieee80211_rx_status* status) {
    struct sk_buff* msdu;

    while ((msdu = __skb_dequeue(amsdu))) {
        /* Setup per-MSDU flags */
        if (skb_queue_empty(amsdu)) {
            status->flag &= ~RX_FLAG_AMSDU_MORE;
        } else {
            status->flag |= RX_FLAG_AMSDU_MORE;
        }

        ath10k_process_rx(ar, status, msdu);
    }
}

static int ath10k_unchain_msdu(struct sk_buff_head* amsdu) {
    struct sk_buff* skb, *first;
    int space;
    int total_len = 0;

    /* TODO:  Might could optimize this by using
     * skb_try_coalesce or similar method to
     * decrease copying, or maybe get mac80211 to
     * provide a way to just receive a list of
     * skb?
     */

    first = __skb_dequeue(amsdu);

    /* Allocate total length all at once. */
    skb_queue_walk(amsdu, skb)
    total_len += skb->len;

    space = total_len - skb_tailroom(first);
    if ((space > 0) &&
            (pskb_expand_head(first, 0, space, GFP_ATOMIC) < 0)) {
        /* TODO:  bump some rx-oom error stat */
        /* put it back together so we can free the
         * whole list at once.
         */
        __skb_queue_head(amsdu, first);
        return -1;
    }

    /* Walk list again, copying contents into
     * msdu_head
     */
    while ((skb = __skb_dequeue(amsdu))) {
        skb_copy_from_linear_data(skb, skb_put(first, skb->len),
                                  skb->len);
        dev_kfree_skb_any(skb);
    }

    __skb_queue_head(amsdu, first);
    return 0;
}

static void ath10k_htt_rx_h_unchain(struct ath10k* ar,
                                    struct sk_buff_head* amsdu) {
    struct sk_buff* first;
    struct htt_rx_desc* rxd;
    enum rx_msdu_decap_format decap;

    first = skb_peek(amsdu);
    rxd = (void*)first->data - sizeof(*rxd);
    decap = MS(rxd->msdu_start.common.info1,
               RX_MSDU_START_INFO1_DECAP_FORMAT);

    /* FIXME: Current unchaining logic can only handle simple case of raw
     * msdu chaining. If decapping is other than raw the chaining may be
     * more complex and this isn't handled by the current code. Don't even
     * try re-constructing such frames - it'll be pretty much garbage.
     */
    if (decap != RX_MSDU_DECAP_RAW ||
            skb_queue_len(amsdu) != 1 + rxd->frag_info.ring2_more_count) {
        __skb_queue_purge(amsdu);
        return;
    }

    ath10k_unchain_msdu(amsdu);
}

static bool ath10k_htt_rx_amsdu_allowed(struct ath10k* ar,
                                        struct sk_buff_head* amsdu,
                                        struct ieee80211_rx_status* rx_status) {
    /* FIXME: It might be a good idea to do some fuzzy-testing to drop
     * invalid/dangerous frames.
     */

    if (!rx_status->freq) {
        ath10k_warn("no channel configured; ignoring frame(s)!\n");
        return false;
    }

    if (test_bit(ATH10K_CAC_RUNNING, &ar->dev_flags)) {
        ath10k_dbg(ar, ATH10K_DBG_HTT, "htt rx cac running\n");
        return false;
    }

    return true;
}

static void ath10k_htt_rx_h_filter(struct ath10k* ar,
                                   struct sk_buff_head* amsdu,
                                   struct ieee80211_rx_status* rx_status) {
    if (skb_queue_empty(amsdu)) {
        return;
    }

    if (ath10k_htt_rx_amsdu_allowed(ar, amsdu, rx_status)) {
        return;
    }

    __skb_queue_purge(amsdu);
}
#endif

static zx_status_t ath10k_htt_rx_handle_amsdu(struct ath10k_htt* htt) {
    ath10k_err("ath10k_htt_rx_handle_amsdu not implemented -- dropping rx packets\n");
#if 0
    struct ath10k* ar = htt->ar;
    struct ieee80211_rx_status* rx_status = &htt->rx_status;
    struct sk_buff_head amsdu;
    int ret, num_msdus;

    __skb_queue_head_init(&amsdu);

    mtx_lock(&htt->rx_ring.lock);
    if (htt->rx_confused) {
        mtx_unlock(&htt->rx_ring.lock);
        return -EIO;
    }
    ret = ath10k_htt_rx_amsdu_pop(htt, &amsdu);
    mtx_unlock(&htt->rx_ring.lock);

    if (ret < 0) {
        ath10k_warn("rx ring became corrupted: %d\n", ret);
        __skb_queue_purge(&amsdu);
        /* FIXME: It's probably a good idea to reboot the
         * device instead of leaving it inoperable.
         */
        htt->rx_confused = true;
        return ret;
    }

    num_msdus = skb_queue_len(&amsdu);
    ath10k_htt_rx_h_ppdu(ar, &amsdu, rx_status, 0xffff);

    /* only for ret = 1 indicates chained msdus */
    if (ret > 0) {
        ath10k_htt_rx_h_unchain(ar, &amsdu);
    }

    ath10k_htt_rx_h_filter(ar, &amsdu, rx_status);
    ath10k_htt_rx_h_mpdu(ar, &amsdu, rx_status);
    ath10k_htt_rx_h_deliver(ar, &amsdu, rx_status);

    return num_msdus;
#endif
    return ZX_ERR_NOT_SUPPORTED;
}

#if 0
static void ath10k_htt_rx_proc_rx_ind(struct ath10k_htt* htt,
                                      struct htt_rx_indication* rx) {
    struct ath10k* ar = htt->ar;
    struct htt_rx_indication_mpdu_range* mpdu_ranges;
    int num_mpdu_ranges;
    int i, mpdu_count = 0;

    num_mpdu_ranges = MS(rx->hdr.info1,
                         HTT_RX_INDICATION_INFO1_NUM_MPDU_RANGES);
    mpdu_ranges = htt_rx_ind_get_mpdu_ranges(rx);

    ath10k_dbg_dump(ar, ATH10K_DBG_HTT_DUMP, NULL, "htt rx ind: ",
                    rx, sizeof(*rx) +
                    (sizeof(struct htt_rx_indication_mpdu_range) *
                     num_mpdu_ranges));

    for (i = 0; i < num_mpdu_ranges; i++) {
        mpdu_count += mpdu_ranges[i].mpdu_count;
    }

    atomic_fetch_add(&htt->num_mpdus_ready, mpdu_count);
}
#endif

static void ath10k_htt_rx_tx_compl_ind(struct ath10k* ar,
                                       struct ath10k_msg_buf* buf) {
//    struct ath10k_htt* htt = &ar->htt;
    struct htt_resp* resp = ath10k_msg_buf_get_payload(buf);
    struct htt_tx_done tx_done = {};
    int status = MS(resp->data_tx_completion.flags, HTT_DATA_TX_STATUS);
//    uint16_t msdu_id;
//    int i;

    switch (status) {
    case HTT_DATA_TX_STATUS_NO_ACK:
        tx_done.status = HTT_TX_COMPL_STATE_NOACK;
        break;
    case HTT_DATA_TX_STATUS_OK:
        tx_done.status = HTT_TX_COMPL_STATE_ACK;
        break;
    case HTT_DATA_TX_STATUS_DISCARD:
    case HTT_DATA_TX_STATUS_POSTPONE:
    case HTT_DATA_TX_STATUS_DOWNLOAD_FAIL:
        tx_done.status = HTT_TX_COMPL_STATE_DISCARD;
        break;
    default:
        ath10k_warn("unhandled tx completion status %d\n", status);
        tx_done.status = HTT_TX_COMPL_STATE_DISCARD;
        break;
    }

    ath10k_dbg(ar, ATH10K_DBG_HTT, "htt tx completion num_msdus %d\n",
               resp->data_tx_completion.num_msdus);

#if 0
    for (i = 0; i < resp->data_tx_completion.num_msdus; i++) {
        msdu_id = resp->data_tx_completion.msdus[i];
        tx_done.msdu_id = msdu_id;

        /* kfifo_put: In practice firmware shouldn't fire off per-CE
         * interrupt and main interrupt (MSI/-X range case) for the same
         * HTC service so it should be safe to use kfifo_put w/o lock.
         *
         * From kfifo_put() documentation:
         *  Note that with only one concurrent reader and one concurrent
         *  writer, you don't need extra locking to use these macro.
         */
        if (!kfifo_put(&htt->txdone_fifo, tx_done)) {
            ath10k_warn("txdone fifo overrun, msdu_id %d status %d\n",
                        tx_done.msdu_id, tx_done.status);
            ath10k_txrx_tx_unref(htt, &tx_done);
        }
    }
#endif
}

#if 0
static void ath10k_htt_rx_addba(struct ath10k* ar, struct htt_resp* resp) {
    struct htt_rx_addba* ev = &resp->rx_addba;
    struct ath10k_peer* peer;
    struct ath10k_vif* arvif;
    uint16_t info0, tid, peer_id;

    info0 = ev->info0;
    tid = MS(info0, HTT_RX_BA_INFO0_TID);
    peer_id = MS(info0, HTT_RX_BA_INFO0_PEER_ID);

    ath10k_dbg(ar, ATH10K_DBG_HTT,
               "htt rx addba tid %hu peer_id %hu size %hhu\n",
               tid, peer_id, ev->window_size);

    mtx_lock(&ar->data_lock);
    peer = ath10k_peer_find_by_id(ar, peer_id);
    if (!peer) {
        ath10k_warn("received addba event for invalid peer_id: %hu\n",
                    peer_id);
        mtx_unlock(&ar->data_lock);
        return;
    }

    arvif = ath10k_get_arvif(ar, peer->vdev_id);
    if (!arvif) {
        ath10k_warn("received addba event for invalid vdev_id: %u\n",
                    peer->vdev_id);
        mtx_unlock(&ar->data_lock);
        return;
    }

    ath10k_dbg(ar, ATH10K_DBG_HTT,
               "htt rx start rx ba session sta %pM tid %hu size %hhu\n",
               peer->addr, tid, ev->window_size);

    ieee80211_start_rx_ba_session_offl(arvif->vif, peer->addr, tid);
    mtx_unlock(&ar->data_lock);
}

static void ath10k_htt_rx_delba(struct ath10k* ar, struct htt_resp* resp) {
    struct htt_rx_delba* ev = &resp->rx_delba;
    struct ath10k_peer* peer;
    struct ath10k_vif* arvif;
    uint16_t info0, tid, peer_id;

    info0 = ev->info0;
    tid = MS(info0, HTT_RX_BA_INFO0_TID);
    peer_id = MS(info0, HTT_RX_BA_INFO0_PEER_ID);

    ath10k_dbg(ar, ATH10K_DBG_HTT,
               "htt rx delba tid %hu peer_id %hu\n",
               tid, peer_id);

    mtx_lock(&ar->data_lock);
    peer = ath10k_peer_find_by_id(ar, peer_id);
    if (!peer) {
        ath10k_warn("received addba event for invalid peer_id: %hu\n",
                    peer_id);
        mtx_unlock(&ar->data_lock);
        return;
    }

    arvif = ath10k_get_arvif(ar, peer->vdev_id);
    if (!arvif) {
        ath10k_warn("received addba event for invalid vdev_id: %u\n",
                    peer->vdev_id);
        mtx_unlock(&ar->data_lock);
        return;
    }

    ath10k_dbg(ar, ATH10K_DBG_HTT,
               "htt rx stop rx ba session sta %pM tid %hu\n",
               peer->addr, tid);

    ieee80211_stop_rx_ba_session_offl(arvif->vif, peer->addr, tid);
    mtx_unlock(&ar->data_lock);
}

static int ath10k_htt_rx_extract_amsdu(struct sk_buff_head* list,
                                       struct sk_buff_head* amsdu) {
    struct sk_buff* msdu;
    struct htt_rx_desc* rxd;

    if (skb_queue_empty(list)) {
        return -ENOBUFS;
    }

    if (WARN_ON(!skb_queue_empty(amsdu))) {
        return -EINVAL;
    }

    while ((msdu = __skb_dequeue(list))) {
        __skb_queue_tail(amsdu, msdu);

        rxd = (void*)msdu->data - sizeof(*rxd);
        if (rxd->msdu_end.common.info0&
                RX_MSDU_END_INFO0_LAST_MSDU) {
            break;
        }
    }

    msdu = skb_peek_tail(amsdu);
    rxd = (void*)msdu->data - sizeof(*rxd);
    if (!(rxd->msdu_end.common.info0&
            RX_MSDU_END_INFO0_LAST_MSDU)) {
        skb_queue_splice_init(amsdu, list);
        return -EAGAIN;
    }

    return 0;
}

static void ath10k_htt_rx_h_rx_offload_prot(struct ieee80211_rx_status* status,
        struct sk_buff* skb) {
    struct ieee80211_hdr* hdr = (struct ieee80211_hdr*)skb->data;

    if (!ieee80211_has_protected(hdr->frame_control)) {
        return;
    }

    /* Offloaded frames are already decrypted but firmware insists they are
     * protected in the 802.11 header. Strip the flag.  Otherwise mac80211
     * will drop the frame.
     */

    hdr->frame_control &= ~IEEE80211_FCTL_PROTECTED;
    status->flag |= RX_FLAG_DECRYPTED |
                    RX_FLAG_IV_STRIPPED |
                    RX_FLAG_MMIC_STRIPPED;
}

static int ath10k_htt_rx_h_rx_offload(struct ath10k* ar,
                                      struct sk_buff_head* list) {
    struct ath10k_htt* htt = &ar->htt;
    struct ieee80211_rx_status* status = &htt->rx_status;
    struct htt_rx_offload_msdu* rx;
    struct sk_buff* msdu;
    size_t offset;
    int num_msdu = 0;

    while ((msdu = __skb_dequeue(list))) {
        /* Offloaded frames don't have Rx descriptor. Instead they have
         * a short meta information header.
         */

        rx = (void*)msdu->data;

        skb_put(msdu, sizeof(*rx));
        skb_pull(msdu, sizeof(*rx));

        if (skb_tailroom(msdu) < rx->msdu_len) {
            ath10k_warn("dropping frame: offloaded rx msdu is too long!\n");
            dev_kfree_skb_any(msdu);
            continue;
        }

        skb_put(msdu, rx->msdu_len);

        /* Offloaded rx header length isn't multiple of 2 nor 4 so the
         * actual payload is unaligned. Align the frame.  Otherwise
         * mac80211 complains.  This shouldn't reduce performance much
         * because these offloaded frames are rare.
         */
        offset = 4 - ((unsigned long)msdu->data & 3);
        skb_put(msdu, offset);
        memmove(msdu->data + offset, msdu->data, msdu->len);
        skb_pull(msdu, offset);

        /* FIXME: The frame is NWifi. Re-construct QoS Control
         * if possible later.
         */

        memset(status, 0, sizeof(*status));
        status->flag |= RX_FLAG_NO_SIGNAL_VAL;

        ath10k_htt_rx_h_rx_offload_prot(status, msdu);
        ath10k_htt_rx_h_channel(ar, status, NULL, rx->vdev_id);
        ath10k_process_rx(ar, status, msdu);
        num_msdu++;
    }
    return num_msdu;
}
#endif

static zx_status_t ath10k_htt_rx_in_ord_ind(struct ath10k* ar,
                                            struct ath10k_msg_buf* buf) {
    struct ath10k_htt* htt = &ar->htt;
    struct htt_resp* resp = ath10k_msg_buf_get_header(buf, ATH10K_MSG_TYPE_HTT_RESP);

    for (unsigned msdu_ndx = 0; msdu_ndx < resp->rx_in_ord_ind.msdu_count; msdu_ndx++) {
        struct htt_rx_in_ord_msdu_desc* desc = &resp->rx_in_ord_ind.msdu_descs[msdu_ndx];
        uint32_t paddr = desc->msdu_paddr;

        struct ath10k_msg_buf* msdu = ath10k_htt_rx_pop_paddr(htt, paddr);
        size_t msdu_len = desc->msdu_len;
        msdu->type = ATH10K_MSG_TYPE_HTT_RX;
        msdu->used = sizeof(struct htt_rx_desc) + msdu_len;

        struct htt_rx_desc* rx_desc = ath10k_msg_buf_get_header(msdu, ATH10K_MSG_TYPE_HTT_RX);
        wlan_rx_info_t rx_info = {};
        memcpy(&rx_info.chan, &ar->rx_channel, sizeof(wlan_channel_t));
        // TODO fill in rx_info from rx_desc
        ar->wlanmac.ifc->recv(ar->wlanmac.cookie, 0, rx_desc->msdu_payload, msdu_len, &rx_info);
    }

    return ZX_OK;
}

#if 0
static zx_status_t ath10k_htt_rx_in_ord_ind(struct ath10k* ar,
                                            struct ath10k_msg_buf* buf,
                                            int* num_msdus) {
    struct ath10k_htt* htt = &ar->htt;
    buf->type = ATH10K_MSG_TYPE_HTT_RESP_RX_IN_ORD_IND;
    struct htt_resp* resp = ath10k_msg_buf_get_header(buf, ATH10K_MSG_TYPE_HTT_RESP);
    uint16_t peer_id;
    uint16_t msdu_count;
    uint8_t vdev_id;
    uint8_t tid;
    bool offload;
    bool frag;
    zx_status_t status;
    list_node_t list;

    struct ieee80211_rx_status* status = &htt->rx_status;
    list_node_t amsdu;
    int num_msdus = 0;

    ASSERT_MTX_HELD(&htt->rx_ring.lock);

    if (htt->rx_confused) {
        return ZX_ERR_INTERNAL;
    }

    peer_id = resp->rx_in_ord_ind.peer_id;
    msdu_count = resp->rx_in_ord_ind.msdu_count;
    vdev_id = resp->rx_in_ord_ind.vdev_id;
    tid = SM(resp->rx_in_ord_ind.info, HTT_RX_IN_ORD_IND_INFO_TID);
    offload = !!(resp->rx_in_ord_ind.info &
                 HTT_RX_IN_ORD_IND_INFO_OFFLOAD_MASK);
    frag = !!(resp->rx_in_ord_ind.info & HTT_RX_IN_ORD_IND_INFO_FRAG_MASK);

    ath10k_info("htt rx in ord vdev %i peer %i tid %i offload %i frag %i msdu count %i\n",
                vdev_id, peer_id, tid, offload, frag, msdu_count);

    size_t data_len = buf->used - ath10k_msg_buf_get_payload_offset(buf->type);
    if (data_len < msdu_count * sizeof(*resp->rx_in_ord_ind.msdu_descs)) {
        ath10k_warn("dropping invalid in order rx indication\n");
        return ZX_ERR_INVALID_ARGS;
    }

    /* The event can deliver more than 1 A-MSDU. Each A-MSDU is later
     * extracted and processed.
     */
    list_initialize(&list);
    status = ath10k_htt_rx_pop_paddr_list(htt, &resp->rx_in_ord_ind, &list);
    if (status != ZX_OK) {
        ath10k_warn("failed to pop paddr list: %s\n", zx_status_get_string(status));
        htt->rx_confused = true;
        return ZX_ERR_INTERNAL;
    }

    /* Offloaded frames are very different and need to be handled
     * separately.
     */
    ZX_DEBUG_ASSERT(!offload);
    if (offload) {
        *num_msdus = ath10k_htt_rx_h_rx_offload(ar, &list);
    }

    while (!skb_queue_empty(&list)) {
        list_initialize(&amsdu);
        ret = ath10k_htt_rx_extract_amsdu(&list, &amsdu);
        switch (ret) {
        case 0:
            /* Note: The in-order indication may report interleaved
             * frames from different PPDUs meaning reported rx rate
             * to mac80211 isn't accurate/reliable. It's still
             * better to report something than nothing though. This
             * should still give an idea about rx rate to the user.
             */
            (*num_msdus) += skb_queue_len(&amsdu);
            ath10k_htt_rx_h_ppdu(ar, &amsdu, status, vdev_id);
            ath10k_htt_rx_h_filter(ar, &amsdu, status);
            ath10k_htt_rx_h_mpdu(ar, &amsdu, status);
            ath10k_htt_rx_h_deliver(ar, &amsdu, status);
            break;
        case -EAGAIN:
        /* fall through */
        default:
            /* Should not happen. */
            ath10k_warn("failed to extract amsdu: %d\n", ret);
            htt->rx_confused = true;
            __skb_queue_purge(&list);
            return ZX_ERR_INTERNAL;
        }
    }
    return ZX_OK;
}

static void ath10k_htt_rx_tx_fetch_resp_id_confirm(struct ath10k* ar,
        const uint32_t* resp_ids,
        int num_resp_ids) {
    int i;
    uint32_t resp_id;

    ath10k_dbg(ar, ATH10K_DBG_HTT, "htt rx tx fetch confirm num_resp_ids %d\n",
               num_resp_ids);

    for (i = 0; i < num_resp_ids; i++) {
        resp_id = resp_ids[i];

        ath10k_dbg(ar, ATH10K_DBG_HTT, "htt rx tx fetch confirm resp_id %u\n",
                   resp_id);

        /* TODO: free resp_id */
    }
}

static void ath10k_htt_rx_tx_fetch_ind(struct ath10k* ar, struct sk_buff* skb) {
    struct ieee80211_hw* hw = ar->hw;
    struct ieee80211_txq* txq;
    struct htt_resp* resp = (struct htt_resp*)skb->data;
    struct htt_tx_fetch_record* record;
    size_t len;
    size_t max_num_bytes;
    size_t max_num_msdus;
    size_t num_bytes;
    size_t num_msdus;
    const uint32_t* resp_ids;
    uint16_t num_records;
    uint16_t num_resp_ids;
    uint16_t peer_id;
    uint8_t tid;
    int ret;
    int i;

    ath10k_dbg(ar, ATH10K_DBG_HTT, "htt rx tx fetch ind\n");

    len = sizeof(resp->hdr) + sizeof(resp->tx_fetch_ind);
    if (unlikely(skb->len < len)) {
        ath10k_warn("received corrupted tx_fetch_ind event: buffer too short\n");
        return;
    }

    num_records = resp->tx_fetch_ind.num_records;
    num_resp_ids = resp->tx_fetch_ind.num_resp_ids;

    len += sizeof(resp->tx_fetch_ind.records[0]) * num_records;
    len += sizeof(resp->tx_fetch_ind.resp_ids[0]) * num_resp_ids;

    if (unlikely(skb->len < len)) {
        ath10k_warn("received corrupted tx_fetch_ind event: too many records/resp_ids\n");
        return;
    }

    ath10k_dbg(ar, ATH10K_DBG_HTT, "htt rx tx fetch ind num records %hu num resps %hu seq %hu\n",
               num_records, num_resp_ids,
               resp->tx_fetch_ind.fetch_seq_num);

    if (!ar->htt.tx_q_state.enabled) {
        ath10k_warn("received unexpected tx_fetch_ind event: not enabled\n");
        return;
    }

    if (ar->htt.tx_q_state.mode == HTT_TX_MODE_SWITCH_PUSH) {
        ath10k_warn("received unexpected tx_fetch_ind event: in push mode\n");
        return;
    }

    rcu_read_lock();

    for (i = 0; i < num_records; i++) {
        record = &resp->tx_fetch_ind.records[i];
        peer_id = MS(record->info,
                     HTT_TX_FETCH_RECORD_INFO_PEER_ID);
        tid = MS(record->info,
                 HTT_TX_FETCH_RECORD_INFO_TID);
        max_num_msdus = record->num_msdus;
        max_num_bytes = record->num_bytes;

        ath10k_dbg(ar, ATH10K_DBG_HTT, "htt rx tx fetch record %i peer_id %hu tid %hhu msdus %zu bytes %zu\n",
                   i, peer_id, tid, max_num_msdus, max_num_bytes);

        if (unlikely(peer_id >= ar->htt.tx_q_state.num_peers) ||
                unlikely(tid >= ar->htt.tx_q_state.num_tids)) {
            ath10k_warn("received out of range peer_id %hu tid %hhu\n",
                        peer_id, tid);
            continue;
        }

        mtx_lock(&ar->data_lock);
        txq = ath10k_mac_txq_lookup(ar, peer_id, tid);
        mtx_unlock(&ar->data_lock);

        /* It is okay to release the lock and use txq because RCU read
         * lock is held.
         */

        if (unlikely(!txq)) {
            ath10k_warn("failed to lookup txq for peer_id %hu tid %hhu\n",
                        peer_id, tid);
            continue;
        }

        num_msdus = 0;
        num_bytes = 0;

        while (num_msdus < max_num_msdus &&
                num_bytes < max_num_bytes) {
            ret = ath10k_mac_tx_push_txq(hw, txq);
            if (ret < 0) {
                break;
            }

            num_msdus++;
            num_bytes += ret;
        }

        record->num_msdus = num_msdus;
        record->num_bytes = num_bytes;

        ath10k_htt_tx_txq_recalc(hw, txq);
    }

    rcu_read_unlock();

    resp_ids = ath10k_htt_get_tx_fetch_ind_resp_ids(&resp->tx_fetch_ind);
    ath10k_htt_rx_tx_fetch_resp_id_confirm(ar, resp_ids, num_resp_ids);

    ret = ath10k_htt_tx_fetch_resp(ar,
                                   resp->tx_fetch_ind.token,
                                   resp->tx_fetch_ind.fetch_seq_num,
                                   resp->tx_fetch_ind.records,
                                   num_records);
    if (unlikely(ret)) {
        ath10k_warn("failed to submit tx fetch resp for token 0x%08x: %d\n",
                    resp->tx_fetch_ind.token, ret);
        /* FIXME: request fw restart */
    }

    ath10k_htt_tx_txq_sync(ar);
}

static void ath10k_htt_rx_tx_fetch_confirm(struct ath10k* ar,
        struct sk_buff* skb) {
    const struct htt_resp* resp = (void*)skb->data;
    size_t len;
    int num_resp_ids;

    ath10k_dbg(ar, ATH10K_DBG_HTT, "htt rx tx fetch confirm\n");

    len = sizeof(resp->hdr) + sizeof(resp->tx_fetch_confirm);
    if (unlikely(skb->len < len)) {
        ath10k_warn("received corrupted tx_fetch_confirm event: buffer too short\n");
        return;
    }

    num_resp_ids = resp->tx_fetch_confirm.num_resp_ids;
    len += sizeof(resp->tx_fetch_confirm.resp_ids[0]) * num_resp_ids;

    if (unlikely(skb->len < len)) {
        ath10k_warn("received corrupted tx_fetch_confirm event: resp_ids buffer overflow\n");
        return;
    }

    ath10k_htt_rx_tx_fetch_resp_id_confirm(ar,
                                           resp->tx_fetch_confirm.resp_ids,
                                           num_resp_ids);
}

static void ath10k_htt_rx_tx_mode_switch_ind(struct ath10k* ar,
        struct sk_buff* skb) {
    const struct htt_resp* resp = (void*)skb->data;
    const struct htt_tx_mode_switch_record* record;
    struct ieee80211_txq* txq;
    struct ath10k_txq* artxq;
    size_t len;
    size_t num_records;
    enum htt_tx_mode_switch_mode mode;
    bool enable;
    uint16_t info0;
    uint16_t info1;
    uint16_t threshold;
    uint16_t peer_id;
    uint8_t tid;
    int i;

    ath10k_dbg(ar, ATH10K_DBG_HTT, "htt rx tx mode switch ind\n");

    len = sizeof(resp->hdr) + sizeof(resp->tx_mode_switch_ind);
    if (unlikely(skb->len < len)) {
        ath10k_warn("received corrupted tx_mode_switch_ind event: buffer too short\n");
        return;
    }

    info0 = resp->tx_mode_switch_ind.info0;
    info1 = resp->tx_mode_switch_ind.info1;

    enable = !!(info0 & HTT_TX_MODE_SWITCH_IND_INFO0_ENABLE);
    num_records = MS(info0, HTT_TX_MODE_SWITCH_IND_INFO1_THRESHOLD);
    mode = MS(info1, HTT_TX_MODE_SWITCH_IND_INFO1_MODE);
    threshold = MS(info1, HTT_TX_MODE_SWITCH_IND_INFO1_THRESHOLD);

    ath10k_dbg(ar, ATH10K_DBG_HTT,
               "htt rx tx mode switch ind info0 0x%04hx info1 0x%04hx enable %d num records %zd mode %d threshold %hu\n",
               info0, info1, enable, num_records, mode, threshold);

    len += sizeof(resp->tx_mode_switch_ind.records[0]) * num_records;

    if (unlikely(skb->len < len)) {
        ath10k_warn("received corrupted tx_mode_switch_mode_ind event: too many records\n");
        return;
    }

    switch (mode) {
    case HTT_TX_MODE_SWITCH_PUSH:
    case HTT_TX_MODE_SWITCH_PUSH_PULL:
        break;
    default:
        ath10k_warn("received invalid tx_mode_switch_mode_ind mode %d, ignoring\n",
                    mode);
        return;
    }

    if (!enable) {
        return;
    }

    ar->htt.tx_q_state.enabled = enable;
    ar->htt.tx_q_state.mode = mode;
    ar->htt.tx_q_state.num_push_allowed = threshold;

    rcu_read_lock();

    for (i = 0; i < num_records; i++) {
        record = &resp->tx_mode_switch_ind.records[i];
        info0 = record->info0;
        peer_id = MS(info0, HTT_TX_MODE_SWITCH_RECORD_INFO0_PEER_ID);
        tid = MS(info0, HTT_TX_MODE_SWITCH_RECORD_INFO0_TID);

        if (unlikely(peer_id >= ar->htt.tx_q_state.num_peers) ||
                unlikely(tid >= ar->htt.tx_q_state.num_tids)) {
            ath10k_warn("received out of range peer_id %hu tid %hhu\n",
                        peer_id, tid);
            continue;
        }

        mtx_lock(&ar->data_lock);
        txq = ath10k_mac_txq_lookup(ar, peer_id, tid);
        mtx_unlock(&ar->data_lock);

        /* It is okay to release the lock and use txq because RCU read
         * lock is held.
         */

        if (unlikely(!txq)) {
            ath10k_warn("failed to lookup txq for peer_id %hu tid %hhu\n",
                        peer_id, tid);
            continue;
        }

        mtx_lock(&ar->htt.tx_lock);
        artxq = (void*)txq->drv_priv;
        artxq->num_push_allowed = record->num_max_msdus;
        mtx_unlock(&ar->htt.tx_lock);
    }

    rcu_read_unlock();

    ath10k_mac_tx_push_pending(ar);
}
#endif // TODO

void ath10k_htt_htc_t2h_msg_handler(struct ath10k* ar, struct ath10k_msg_buf* msg_buf) {
    bool release;

    release = ath10k_htt_t2h_msg_handler(ar, msg_buf);

    /* Free the indication buffer */
    if (release) {
        ath10k_msg_buf_free(msg_buf);
    }
}

#if 0 // TODO
static inline bool is_valid_legacy_rate(uint8_t rate) {
    static const uint8_t legacy_rates[] = {1, 2, 5, 11, 6, 9, 12,
                                           18, 24, 36, 48, 54
                                          };
    int i;

    for (i = 0; i < countof(legacy_rates); i++) {
        if (rate == legacy_rates[i]) {
            return true;
        }
    }

    return false;
}

static void
ath10k_update_per_peer_tx_stats(struct ath10k* ar,
                                struct ieee80211_sta* sta,
                                struct ath10k_per_peer_tx_stats* peer_stats) {
    struct ath10k_sta* arsta = (struct ath10k_sta*)sta->drv_priv;
    uint8_t rate = 0, sgi;
    struct rate_info txrate;

    ASSERT_MTX_HELD(&ar->data_lock);

    txrate.flags = ATH10K_HW_PREAMBLE(peer_stats->ratecode);
    txrate.bw = ATH10K_HW_BW(peer_stats->flags);
    txrate.nss = ATH10K_HW_NSS(peer_stats->ratecode);
    txrate.mcs = ATH10K_HW_MCS_RATE(peer_stats->ratecode);
    sgi = ATH10K_HW_GI(peer_stats->flags);

    if (txrate.flags == WMI_RATE_PREAMBLE_VHT && txrate.mcs > 9) {
        ath10k_warn("Invalid VHT mcs %hhd peer stats",  txrate.mcs);
        return;
    }

    if (txrate.flags == WMI_RATE_PREAMBLE_HT &&
            (txrate.mcs > 7 || txrate.nss < 1)) {
        ath10k_warn("Invalid HT mcs %hhd nss %hhd peer stats",
                    txrate.mcs, txrate.nss);
        return;
    }

    memset(&arsta->txrate, 0, sizeof(arsta->txrate));

    if (txrate.flags == WMI_RATE_PREAMBLE_CCK ||
            txrate.flags == WMI_RATE_PREAMBLE_OFDM) {
        rate = ATH10K_HW_LEGACY_RATE(peer_stats->ratecode);

        if (!is_valid_legacy_rate(rate)) {
            ath10k_warn("Invalid legacy rate %hhd peer stats",
                        rate);
            return;
        }

        /* This is hacky, FW sends CCK rate 5.5Mbps as 6 */
        rate *= 10;
        if (rate == 60 && txrate.flags == WMI_RATE_PREAMBLE_CCK) {
            rate = rate - 5;
        }
        arsta->txrate.legacy = rate;
    } else if (txrate.flags == WMI_RATE_PREAMBLE_HT) {
        arsta->txrate.flags = RATE_INFO_FLAGS_MCS;
        arsta->txrate.mcs = txrate.mcs + 8 * (txrate.nss - 1);
    } else {
        arsta->txrate.flags = RATE_INFO_FLAGS_VHT_MCS;
        arsta->txrate.mcs = txrate.mcs;
    }

    if (sgi) {
        arsta->txrate.flags |= RATE_INFO_FLAGS_SHORT_GI;
    }

    arsta->txrate.nss = txrate.nss;
    arsta->txrate.bw = txrate.bw + RATE_INFO_BW_20;
}

static void ath10k_htt_fetch_peer_stats(struct ath10k* ar,
                                        struct sk_buff* skb) {
    struct htt_resp* resp = (struct htt_resp*)skb->data;
    struct ath10k_per_peer_tx_stats* p_tx_stats = &ar->peer_tx_stats;
    struct htt_per_peer_tx_stats_ind* tx_stats;
    struct ieee80211_sta* sta;
    struct ath10k_peer* peer;
    int peer_id, i;
    uint8_t ppdu_len, num_ppdu;

    num_ppdu = resp->peer_tx_stats.num_ppdu;
    ppdu_len = resp->peer_tx_stats.ppdu_len * sizeof(uint32_t);

    if (skb->len < sizeof(struct htt_resp_hdr) + num_ppdu * ppdu_len) {
        ath10k_warn("Invalid peer stats buf length %d\n", skb->len);
        return;
    }

    tx_stats = (struct htt_per_peer_tx_stats_ind*)
               (resp->peer_tx_stats.payload);
    peer_id = tx_stats->peer_id;

    rcu_read_lock();
    mtx_lock(&ar->data_lock);
    peer = ath10k_peer_find_by_id(ar, peer_id);
    if (!peer) {
        ath10k_warn("Invalid peer id %d peer stats buffer\n",
                    peer_id);
        goto out;
    }

    sta = peer->sta;
    for (i = 0; i < num_ppdu; i++) {
        tx_stats = (struct htt_per_peer_tx_stats_ind*)
                   (resp->peer_tx_stats.payload + i * ppdu_len);

        p_tx_stats->succ_bytes = tx_stats->succ_bytes;
        p_tx_stats->retry_bytes = tx_stats->retry_bytes;
        p_tx_stats->failed_bytes =
            tx_stats->failed_bytes;
        p_tx_stats->ratecode = tx_stats->ratecode;
        p_tx_stats->flags = tx_stats->flags;
        p_tx_stats->succ_pkts = tx_stats->succ_pkts;
        p_tx_stats->retry_pkts = tx_stats->retry_pkts;
        p_tx_stats->failed_pkts = tx_stats->failed_pkts;

        ath10k_update_per_peer_tx_stats(ar, sta, p_tx_stats);
    }

out:
    mtx_unlock(&ar->data_lock);
    rcu_read_unlock();
}
#endif // TODO

bool ath10k_htt_t2h_msg_handler(struct ath10k* ar, struct ath10k_msg_buf* msg_buf) {
    struct ath10k_htt* htt = &ar->htt;
    struct htt_resp* resp = ath10k_msg_buf_get_header(msg_buf, ATH10K_MSG_TYPE_HTT_RESP);

    /* confirm alignment */
    if (!IS_ALIGNED((unsigned long)msg_buf->vaddr, 4)) {
        ath10k_warn("unaligned htt message, expect trouble\n");
    }

    ath10k_dbg(ar, ATH10K_DBG_HTT, "htt rx, msg_type: 0x%0X\n",
               resp->hdr.msg_type);

    if (resp->hdr.msg_type >= ar->htt.t2h_msg_types_max) {
        ath10k_dbg(ar, ATH10K_DBG_HTT, "htt rx, unsupported msg_type: 0x%0X\n max: 0x%0X",
                   resp->hdr.msg_type, ar->htt.t2h_msg_types_max);
        return true;
    }
    enum htt_t2h_msg_type type = ar->htt.t2h_msg_types[resp->hdr.msg_type];

    switch (type) {
    case HTT_T2H_MSG_TYPE_VERSION_CONF: {
        htt->target_version_major = resp->ver_resp.major;
        htt->target_version_minor = resp->ver_resp.minor;
        completion_signal(&htt->target_version_received);
        break;
    }
    case HTT_T2H_MSG_TYPE_RX_IND:
        ath10k_err("HTT_T2H_MSG_TYPE_RX_IND unimplemented\n");
//        ath10k_htt_rx_proc_rx_ind(htt, &resp->rx_ind);
        break;
    case HTT_T2H_MSG_TYPE_PEER_MAP: {
        ath10k_err("HTT_T2H_MSG_TYPE_PEER_MAP unimplemented\n");
#if 0 // TODO
        struct htt_peer_map_event ev = {
            .vdev_id = resp->peer_map.vdev_id,
            .peer_id = resp->peer_map.peer_id,
        };
        memcpy(ev.addr, resp->peer_map.addr, sizeof(ev.addr));
        ath10k_peer_map_event(htt, &ev);
#endif // TODO
        break;
    }
    case HTT_T2H_MSG_TYPE_PEER_UNMAP: {
        ath10k_err("HTT_T2H_MSG_TYPE_PEER_UNMAP unimplemented\n");
#if 0 // TODO
        struct htt_peer_unmap_event ev = {
            .peer_id = resp->peer_unmap.peer_id,
        };
        ath10k_peer_unmap_event(htt, &ev);
#endif // TODO
        break;
    }
    case HTT_T2H_MSG_TYPE_MGMT_TX_COMPLETION: {
        struct htt_tx_done tx_done = {};
        int status = resp->mgmt_tx_completion.status;

        tx_done.msdu_id = resp->mgmt_tx_completion.desc_id;

        switch (status) {
        case HTT_MGMT_TX_STATUS_OK:
            tx_done.status = HTT_TX_COMPL_STATE_ACK;
            break;
        case HTT_MGMT_TX_STATUS_RETRY:
            tx_done.status = HTT_TX_COMPL_STATE_NOACK;
            break;
        case HTT_MGMT_TX_STATUS_DROP:
            tx_done.status = HTT_TX_COMPL_STATE_DISCARD;
            break;
        }

        status = ath10k_txrx_tx_unref(htt, &tx_done);
        if (!status) {
            mtx_lock(&htt->tx_lock);
            ath10k_htt_tx_mgmt_dec_pending(htt);
            mtx_unlock(&htt->tx_lock);
        }
        break;
    }
    case HTT_T2H_MSG_TYPE_TX_COMPL_IND:
        ath10k_htt_rx_tx_compl_ind(htt->ar, msg_buf);
        break;
    case HTT_T2H_MSG_TYPE_SEC_IND: {
        struct ath10k* ar = htt->ar;
        struct htt_security_indication* ev = &resp->security_indication;

        ath10k_dbg(ar, ATH10K_DBG_HTT,
                   "sec ind peer_id %d unicast %d type %d\n",
                   ev->peer_id,
                   !!(ev->flags & HTT_SECURITY_IS_UNICAST),
                   MS(ev->flags, HTT_SECURITY_TYPE));
        completion_signal(&ar->install_key_done);
        break;
    }
    case HTT_T2H_MSG_TYPE_RX_FRAG_IND: {
        ath10k_dbg_dump(ar, ATH10K_DBG_HTT_DUMP, NULL, "htt event: ",
                        msg_buf->vaddr, msg_buf->used);
        atomic_fetch_add(&htt->num_mpdus_ready, 1);
        break;
    }
    case HTT_T2H_MSG_TYPE_TEST:
        break;
    case HTT_T2H_MSG_TYPE_STATS_CONF:
        ath10k_err("HTT_T2H_MSG_TYPE_STATS_CONF unimplemented\n");
//        trace_ath10k_htt_stats(ar, skb->data, skb->len);
        break;
    case HTT_T2H_MSG_TYPE_TX_INSPECT_IND:
        /* Firmware can return tx frames if it's unable to fully
         * process them and suspects host may be able to fix it. ath10k
         * sends all tx frames as already inspected so this shouldn't
         * happen unless fw has a bug.
         */
        ath10k_warn("received an unexpected htt tx inspect event\n");
        break;
    case HTT_T2H_MSG_TYPE_RX_ADDBA:
        ath10k_err("HTT_T2H_MSG_TYPE_RX_ADDBA unimplemented\n");
//        ath10k_htt_rx_addba(ar, resp);
        break;
    case HTT_T2H_MSG_TYPE_RX_DELBA:
        ath10k_err("HTT_T2H_MSG_TYPE_RX_DELBA unimplemented\n");
//        ath10k_htt_rx_delba(ar, resp);
        break;
    case HTT_T2H_MSG_TYPE_PKTLOG: {
        ath10k_err("HTT_T2H_MSG_TYPE_PKTLOG unimplemented\n");
#if 0 // TODO
        trace_ath10k_htt_pktlog(ar, resp->pktlog_msg.payload,
                                skb->len -
                                offsetof(struct htt_resp,
                                         pktlog_msg.payload));
#endif // TODO
        break;
    }
    case HTT_T2H_MSG_TYPE_RX_FLUSH: {
        /* Ignore this event because mac80211 takes care of Rx
         * aggregation reordering.
         */
        break;
    }
    case HTT_T2H_MSG_TYPE_RX_IN_ORD_PADDR_IND: {
        list_add_tail(&htt->rx_in_ord_compl_q, &msg_buf->listnode);
        return false;
    }
    case HTT_T2H_MSG_TYPE_TX_CREDIT_UPDATE_IND:
        break;
    case HTT_T2H_MSG_TYPE_CHAN_CHANGE: {
        ath10k_err("HTT_T2H_MSG_TYPE_CHAN_CHANGE unimplemented\n");
#if 0 // TODO
        uint32_t phymode = resp->chan_change.phymode;
        uint32_t freq = resp->chan_change.freq;

        ar->tgt_oper_chan = ieee80211_get_channel(ar->hw->wiphy, freq);
        ath10k_dbg(ar, ATH10K_DBG_HTT,
                   "htt chan change freq %u phymode %s\n",
                   freq, ath10k_wmi_phymode_str(phymode));
#endif
        break;
    }
    case HTT_T2H_MSG_TYPE_AGGR_CONF:
        break;
    case HTT_T2H_MSG_TYPE_TX_FETCH_IND: {
        ath10k_err("HTT_T2H_MSG_TYPE_TX_FETCH_IND unimplemented\n");
#if 0 // TODO
        struct sk_buff* tx_fetch_ind = skb_copy(skb, GFP_ATOMIC);

        if (!tx_fetch_ind) {
            ath10k_warn("failed to copy htt tx fetch ind\n");
            break;
        }
        skb_queue_tail(&htt->tx_fetch_ind_q, tx_fetch_ind);
#endif // TODO
        break;
    }
    case HTT_T2H_MSG_TYPE_TX_FETCH_CONFIRM:
        ath10k_err("HTT_T2H_MSG_TYPE_TX_FETCH_CONFIRM unimplemented\n");
//        ath10k_htt_rx_tx_fetch_confirm(ar, skb);
        break;
    case HTT_T2H_MSG_TYPE_TX_MODE_SWITCH_IND:
        ath10k_err("HTT_T2H_MSG_TYPE_TX_MODE_SWITCH_IND unimplemented\n");
//        ath10k_htt_rx_tx_mode_switch_ind(ar, skb);
        break;
    case HTT_T2H_MSG_TYPE_PEER_STATS:
        ath10k_err("HTT_T2H_MSG_TYPE_PEER_STATS unimplemented\n");
//        ath10k_htt_fetch_peer_stats(ar, skb);
        break;
    case HTT_T2H_MSG_TYPE_EN_STATS:
    default:
        ath10k_warn("htt event (%d) not handled\n",
                    resp->hdr.msg_type);
        ath10k_dbg_dump(ar, ATH10K_DBG_HTT_DUMP, NULL, "htt event: ",
                        msg_buf->vaddr, msg_buf->used);
        break;
    }
    return true;
}

#if 0 // TODO
void ath10k_htt_rx_pktlog_completion_handler(struct ath10k* ar,
        struct sk_buff* skb) {
    trace_ath10k_htt_pktlog(ar, skb->data, skb->len);
    dev_kfree_skb_any(skb);
}
<<<<<<< HEAD
EXPORT_SYMBOL(ath10k_htt_rx_pktlog_completion_handler);
#endif
=======
>>>>>>> b157168d

bool ath10k_htt_txrx_compl_task(struct ath10k* ar) {
    struct ath10k_htt* htt = &ar->htt;
    bool resched = false;
    struct ath10k_msg_buf* buf;
    zx_status_t status;
    list_node_t tx_ind_q;
#if 0
    struct htt_tx_done tx_done = {};
#endif

    list_initialize(&tx_ind_q);

    /* Since in-ord-ind can deliver more than 1 A-MSDU in single event,
     * process it first to utilize full available quota.
     */
    while (!list_is_empty(&htt->rx_in_ord_compl_q)) {
        buf = list_remove_head_type(&htt->rx_in_ord_compl_q, struct ath10k_msg_buf, listnode);

        mtx_lock(&htt->rx_ring.lock);
        status = ath10k_htt_rx_in_ord_ind(ar, buf);
        mtx_unlock(&htt->rx_ring.lock);
        if (status != ZX_OK) {
            resched = true;
            goto exit;
        }

        ath10k_msg_buf_free(buf);
    }

    while (atomic_load(&htt->num_mpdus_ready)) {
        if (ath10k_htt_rx_handle_amsdu(htt) != ZX_OK) {
            resched = true;
            goto exit;
        }
    }

#if 0 // NEEDS PORTING
    /* kfifo_get: called only within txrx_tasklet so it's neatly serialized.
     * From kfifo_get() documentation:
     *  Note that with only one concurrent reader and one concurrent writer,
     *  you don't need extra locking to use these macro.
     */
    while (kfifo_get(&htt->txdone_fifo, &tx_done)) {
        ath10k_txrx_tx_unref(htt, &tx_done);
    }

    ath10k_mac_tx_push_pending(ar);

    mtx_lock(&htt->tx_fetch_ind_q.lock);
    skb_queue_splice_init(&htt->tx_fetch_ind_q, &tx_ind_q);
    mtx_unlock(&htt->tx_fetch_ind_q.lock);

    while ((skb = __skb_dequeue(&tx_ind_q))) {
        ath10k_htt_rx_tx_fetch_ind(ar, skb);
        dev_kfree_skb_any(skb);
    }
#endif // NEEDS PORTING

exit:
    if (htt->rx_ring.in_ord_rx != ATH10K_HTT_IN_ORD_RX_UNK) {
        ath10k_htt_rx_msdu_buff_replenish(htt);
    }

<<<<<<< HEAD
    return resched;
=======
    return done;
>>>>>>> b157168d
}<|MERGE_RESOLUTION|>--- conflicted
+++ resolved
@@ -2541,11 +2541,6 @@
     trace_ath10k_htt_pktlog(ar, skb->data, skb->len);
     dev_kfree_skb_any(skb);
 }
-<<<<<<< HEAD
-EXPORT_SYMBOL(ath10k_htt_rx_pktlog_completion_handler);
-#endif
-=======
->>>>>>> b157168d
 
 bool ath10k_htt_txrx_compl_task(struct ath10k* ar) {
     struct ath10k_htt* htt = &ar->htt;
@@ -2610,9 +2605,5 @@
         ath10k_htt_rx_msdu_buff_replenish(htt);
     }
 
-<<<<<<< HEAD
     return resched;
-=======
-    return done;
->>>>>>> b157168d
 }