--- conflicted
+++ resolved
@@ -34,19 +34,16 @@
     zx_status_t (*tx_sg)(struct ath10k* ar, uint8_t pipe_id,
                          struct ath10k_hif_sg_item* items, int n_items);
 
-#if 0 // TODO
     /* read firmware memory through the diagnose interface */
     zx_status_t (*diag_read)(struct ath10k* ar, uint32_t address, void* buf,
                              size_t buf_len);
 
-<<<<<<< HEAD
-    int (*diag_write)(struct ath10k* ar, uint32_t address, const void* data,
-                      int nbytes);
-#endif // TODO
-=======
     zx_status_t (*diag_write)(struct ath10k* ar, uint32_t address, const void* data,
                               int nbytes);
->>>>>>> 0343b4f4
+
+    /* Retrieve a bus transaction initiator handle */
+    zx_status_t (*get_bti_handle)(struct ath10k* ar, zx_handle_t* bti_handle);
+
     /*
      * API to handle HIF-specific BMI message exchanges, this API is
      * synchronous and only allowed to be called from a context that
@@ -56,7 +53,6 @@
                                     void* request, uint32_t request_len,
                                     void* response, uint32_t* response_len);
 
-#if 0 // TODO
     /* Post BMI phase, after FW is loaded. Starts regular operation */
     zx_status_t (*start)(struct ath10k* ar);
 
@@ -64,14 +60,12 @@
      * desired so, call power_down() and power_up()
      */
     void (*stop)(struct ath10k* ar);
-#endif
 
     zx_status_t (*map_service_to_pipe)(struct ath10k* ar, uint16_t service_id,
                                        uint8_t* ul_pipe, uint8_t* dl_pipe);
 
     void (*get_default_pipe)(struct ath10k* ar, uint8_t* ul_pipe, uint8_t* dl_pipe);
 
-#if 0
     /*
      * Check if prior sends have completed.
      *
@@ -87,7 +81,6 @@
     uint32_t (*read32)(struct ath10k* ar, uint32_t address);
 
     void (*write32)(struct ath10k* ar, uint32_t address, uint32_t value);
-#endif // TODO
 
     /* Power up the device and enter BMI transfer mode for FW download */
     zx_status_t (*power_up)(struct ath10k* ar);
@@ -97,18 +90,10 @@
      */
     void (*power_down)(struct ath10k* ar);
 
-<<<<<<< HEAD
-#if 0 // TODO
-    int (*suspend)(struct ath10k* ar);
-    int (*resume)(struct ath10k* ar);
-#endif // TODO
-
-=======
     zx_status_t (*suspend)(struct ath10k* ar);
     zx_status_t (*resume)(struct ath10k* ar);
 
     /* fetch calibration data from target eeprom */
->>>>>>> 0343b4f4
     zx_status_t (*fetch_cal_eeprom)(struct ath10k* ar, void** data,
                                     size_t* data_len);
 };
@@ -119,14 +104,8 @@
     return ar->hif.ops->tx_sg(ar, pipe_id, items, n_items);
 }
 
-<<<<<<< HEAD
-#if 0 // TODO
-static inline int ath10k_hif_diag_read(struct ath10k* ar, uint32_t address, void* buf,
-                                       size_t buf_len) {
-=======
 static inline zx_status_t ath10k_hif_diag_read(struct ath10k* ar, uint32_t address, void* buf,
                                                size_t buf_len) {
->>>>>>> 0343b4f4
     return ar->hif.ops->diag_read(ar, address, buf, buf_len);
 }
 
@@ -138,33 +117,29 @@
 
     return ar->hif.ops->diag_write(ar, address, data, nbytes);
 }
-#endif // TODO
+
+static inline zx_status_t ath10k_hif_get_bti_handle(struct ath10k* ar, zx_handle_t* bti_handle) {
+    if (!ar->hif.ops->get_bti_handle) {
+        return ZX_ERR_NOT_SUPPORTED;
+    }
+
+    return ar->hif.ops->get_bti_handle(ar, bti_handle);
+}
 
 static inline zx_status_t ath10k_hif_exchange_bmi_msg(struct ath10k* ar,
-<<<<<<< HEAD
-        void* request, uint32_t request_len,
-        void* response, uint32_t* response_len) {
-=======
                                                       void* request, uint32_t request_len,
                                                       void* response, uint32_t* response_len) {
->>>>>>> 0343b4f4
     return ar->hif.ops->exchange_bmi_msg(ar, request, request_len,
                                          response, response_len);
 }
 
-<<<<<<< HEAD
-#if 0 // TODO
-static inline int ath10k_hif_start(struct ath10k* ar) {
-=======
 static inline zx_status_t ath10k_hif_start(struct ath10k* ar) {
->>>>>>> 0343b4f4
     return ar->hif.ops->start(ar);
 }
 
 static inline void ath10k_hif_stop(struct ath10k* ar) {
     return ar->hif.ops->stop(ar);
 }
-#endif
 
 static inline zx_status_t ath10k_hif_map_service_to_pipe(struct ath10k* ar,
                                                          uint16_t service_id,
@@ -178,7 +153,6 @@
     ar->hif.ops->get_default_pipe(ar, ul_pipe, dl_pipe);
 }
 
-#if 0
 static inline void ath10k_hif_send_complete_check(struct ath10k* ar,
         uint8_t pipe_id, int force) {
     ar->hif.ops->send_complete_check(ar, pipe_id, force);
@@ -188,7 +162,6 @@
         uint8_t pipe_id) {
     return ar->hif.ops->get_free_queue_number(ar, pipe_id);
 }
-#endif // TODO
 
 static inline zx_status_t ath10k_hif_power_up(struct ath10k* ar) {
     return ar->hif.ops->power_up(ar);
@@ -198,12 +171,7 @@
     ar->hif.ops->power_down(ar);
 }
 
-<<<<<<< HEAD
-#if 0 // TODO
-static inline int ath10k_hif_suspend(struct ath10k* ar) {
-=======
 static inline zx_status_t ath10k_hif_suspend(struct ath10k* ar) {
->>>>>>> 0343b4f4
     if (!ar->hif.ops->suspend) {
         return ZX_ERR_NOT_SUPPORTED;
     }
@@ -237,16 +205,10 @@
 
     ar->hif.ops->write32(ar, address, data);
 }
-#endif // TODO
 
 static inline zx_status_t ath10k_hif_fetch_cal_eeprom(struct ath10k* ar,
-<<<<<<< HEAD
-        void** data,
-        size_t* data_len) {
-=======
                                                       void** data,
                                                       size_t* data_len) {
->>>>>>> 0343b4f4
     if (!ar->hif.ops->fetch_cal_eeprom) {
         return ZX_ERR_NOT_SUPPORTED;
     }
