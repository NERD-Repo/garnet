#
# Copyright (c) 2017 The Fuchsia Authors.
#
# Permission to use, copy, modify, and/or distribute this software for any
# purpose with or without fee is hereby granted, provided that the above
# copyright notice and this permission notice appear in all copies.
#
# THE SOFTWARE IS PROVIDED "AS IS" AND THE AUTHOR DISCLAIMS ALL WARRANTIES
# WITH REGARD TO THIS SOFTWARE INCLUDING ALL IMPLIED WARRANTIES OF
# MERCHANTABILITY AND FITNESS. IN NO EVENT SHALL THE AUTHOR BE LIABLE FOR
# ANY SPECIAL, DIRECT, INDIRECT, OR CONSEQUENTIAL DAMAGES OR ANY DAMAGES
# WHATSOEVER RESULTING FROM LOSS OF USE, DATA OR PROFITS, WHETHER IN AN
# ACTION OF CONTRACT, NEGLIGENCE OR OTHER TORTIOUS ACTION, ARISING OUT OF
# OR IN CONNECTION WITH THE USE OR PERFORMANCE OF THIS SOFTWARE.

import("//build/config/fuchsia/rules.gni")
import("//build/package.gni")

driver_module("ath10k_driver") {
  output_name = "ath10k"

  sources = [
    "bmi.c",
    "ce.c",
    "core.c",
    "core.h",
    "debug.h",
    "hif.h",
    "htc.c",
    "htc.h",
    "htt_rx.c",
    "htt_tx.c",
    "htt.c",
    "htt.h",
    "hw.c",
    "mac.c",
    "msg_buf.c",
    "msg_buf.h",
    "pci.c",
<<<<<<< HEAD
    "rx_desc.h",
    "sparse_array.c",
    "sparse_array.h",
    "swap.c",
    "txrx.c",
    "txrx.h",
    "wmi.c",
    "wmi-ops.h",
    "wmi-tlv.c",
    "wmi-tlv.h",
=======
    "pci.h",
    "wow.h",
>>>>>>> b157168d
  ]

  deps = [
    "//garnet/drivers/wlan/third_party/atheros/ath10k/firmware:atheros-firmware",
    "//garnet/lib/wlan/protocol",
    "//zircon/public/lib/ddk",
    "//zircon/public/lib/driver",
    "//zircon/public/lib/sync",
    "//zircon/public/lib/zx",
  ]

  configs += [ "//build/config/fuchsia:enable_zircon_asserts" ]
}

package("ath10k") {
  system_image = true

  deps = [
    ":ath10k_driver",
  ]

  drivers = [ {
        name = "ath10k.so"
      } ]
}<|MERGE_RESOLUTION|>--- conflicted
+++ resolved
@@ -37,7 +37,6 @@
     "msg_buf.c",
     "msg_buf.h",
     "pci.c",
-<<<<<<< HEAD
     "rx_desc.h",
     "sparse_array.c",
     "sparse_array.h",
@@ -48,10 +47,7 @@
     "wmi-ops.h",
     "wmi-tlv.c",
     "wmi-tlv.h",
-=======
-    "pci.h",
     "wow.h",
->>>>>>> b157168d
   ]
 
   deps = [
