/*
 * Copyright (c) 2005-2011 Atheros Communications Inc.
 * Copyright (c) 2011-2013 Qualcomm Atheros, Inc.
 *
 * Permission to use, copy, modify, and/or distribute this software for any
 * purpose with or without fee is hereby granted, provided that the above
 * copyright notice and this permission notice appear in all copies.
 *
 * THE SOFTWARE IS PROVIDED "AS IS" AND THE AUTHOR DISCLAIMS ALL WARRANTIES
 * WITH REGARD TO THIS SOFTWARE INCLUDING ALL IMPLIED WARRANTIES OF
 * MERCHANTABILITY AND FITNESS. IN NO EVENT SHALL THE AUTHOR BE LIABLE FOR
 * ANY SPECIAL, DIRECT, INDIRECT, OR CONSEQUENTIAL DAMAGES OR ANY DAMAGES
 * WHATSOEVER RESULTING FROM LOSS OF USE, DATA OR PROFITS, WHETHER IN AN
 * ACTION OF CONTRACT, NEGLIGENCE OR OTHER TORTIOUS ACTION, ARISING OUT OF
 * OR IN CONNECTION WITH THE USE OR PERFORMANCE OF THIS SOFTWARE.
 */

#include <string.h>

#include "core.h"
#include "hif.h"
#include "debug.h"

/********/
/* Send */
/********/

<<<<<<< HEAD
static void ath10k_htc_buf_free(struct ath10k_htc_buf* msg_buf) {
    io_buffer_release(&msg_buf->buf);
    free(msg_buf);
}

static void* ath10k_htc_buf_msg_ptr(struct ath10k_htc_buf* msg_buf) {
    uint8_t* buf = msg_buf->vaddr;
    buf += sizeof(struct ath10k_htc_hdr);
    return buf;
}

static void ath10k_htc_control_tx_complete(struct ath10k* ar, struct ath10k_htc_buf* msg_buf) {
    ath10k_htc_buf_free(msg_buf);
}

void ath10k_htc_notify_tx_completion(struct ath10k_htc_ep* ep, struct ath10k_htc_buf* msg_buf) {
    if (!ep->ep_ops.ep_tx_complete) {
        ath10k_warn("no tx handler for eid %d\n", ep->eid);

        ath10k_htc_buf_free(msg_buf);
=======
static void ath10k_htc_control_tx_complete(struct ath10k* ar, struct ath10k_msg_buf* msg_buf) {
    ath10k_msg_buf_free(msg_buf);
}

void ath10k_htc_notify_tx_completion(struct ath10k_htc_ep* ep, struct ath10k_msg_buf* msg_buf) {
    if (!ep->ep_ops.ep_tx_complete) {
        ath10k_warn("no tx handler for eid %d\n", ep->eid);
        ath10k_msg_buf_free(msg_buf);
>>>>>>> 0343b4f4
        return;
    }

    ep->ep_ops.ep_tx_complete(ep->htc->ar, msg_buf);
}
<<<<<<< HEAD

static void ath10k_htc_prepare_tx_buf(struct ath10k_htc_ep* ep,
                                      struct ath10k_htc_buf* msg_buf) {
    struct ath10k_htc_hdr* hdr;

    hdr = (struct ath10k_htc_hdr*)msg_buf->vaddr;
=======
>>>>>>> 0343b4f4

static void ath10k_htc_prepare_tx_buf(struct ath10k_htc_ep* ep,
                                      struct ath10k_msg_buf* msg_buf) {
    struct ath10k_htc_hdr* hdr = ath10k_msg_buf_get_header(msg_buf, ATH10K_MSG_TYPE_HTC);
    hdr->eid = ep->eid;
<<<<<<< HEAD
    hdr->len = msg_buf->len - sizeof(*hdr);
    hdr->flags = 0;
    hdr->flags |= ATH10K_HTC_FLAG_NEED_CREDIT_UPDATE;
=======
    hdr->len = msg_buf->used - ath10k_msg_buf_size(ATH10K_MSG_TYPE_HTC);
    hdr->flags = ATH10K_HTC_FLAG_NEED_CREDIT_UPDATE;
>>>>>>> 0343b4f4

    mtx_lock(&ep->htc->tx_lock);
    hdr->seq_no = ep->seq_no++;
    mtx_unlock(&ep->htc->tx_lock);
}

zx_status_t ath10k_htc_send(struct ath10k_htc* htc,
                            enum ath10k_htc_ep_id eid,
<<<<<<< HEAD
                            struct ath10k_htc_buf* msg_buf) {
=======
                            struct ath10k_msg_buf* msg_buf) {
>>>>>>> 0343b4f4
    struct ath10k* ar = htc->ar;
    struct ath10k_htc_ep* ep = &htc->endpoint[eid];
    struct ath10k_hif_sg_item sg_item;
    int credits = 0;
    int ret;

    if (htc->ar->state == ATH10K_STATE_WEDGED) {
        return ZX_ERR_BAD_STATE;
    }

    if (eid >= ATH10K_HTC_EP_COUNT) {
        ath10k_warn("Invalid endpoint id: %d\n", eid);
        return ZX_ERR_OUT_OF_RANGE;
    }

    if (ep->tx_credit_flow_enabled) {
<<<<<<< HEAD
        credits = DIV_ROUND_UP(msg_buf->len, htc->target_credit_size);
=======
        credits = DIV_ROUND_UP(msg_buf->used, htc->target_credit_size);
>>>>>>> 0343b4f4
        mtx_lock(&htc->tx_lock);
        if (ep->tx_credits < credits) {
            ath10k_dbg(ar, ATH10K_DBG_HTC,
                       "htc insufficient credits ep %d required %d available %d\n",
                       eid, credits, ep->tx_credits);
            mtx_unlock(&htc->tx_lock);
            ret = ZX_ERR_SHOULD_WAIT;
<<<<<<< HEAD
            goto err_pull;
=======
            goto err_done;
>>>>>>> 0343b4f4
        }
        ep->tx_credits -= credits;
        ath10k_dbg(ar, ATH10K_DBG_HTC,
                   "htc ep %d consumed %d credits (total %d)\n",
                   eid, credits, ep->tx_credits);
        mtx_unlock(&htc->tx_lock);
    }

    ath10k_htc_prepare_tx_buf(ep, msg_buf);
<<<<<<< HEAD
=======

>>>>>>> 0343b4f4

    sg_item.transfer_id = ep->eid;
    sg_item.transfer_context = msg_buf;
    sg_item.vaddr = msg_buf->vaddr;
    sg_item.paddr = msg_buf->paddr;
<<<<<<< HEAD
    sg_item.len = msg_buf->len;
=======
    sg_item.len = msg_buf->used;
>>>>>>> 0343b4f4

    ret = ath10k_hif_tx_sg(htc->ar, ep->ul_pipe_id, &sg_item, 1);
    if (ret != ZX_OK) {
        goto err_credits;
    }

    return ZX_OK;

err_credits:
    if (ep->tx_credit_flow_enabled) {
        mtx_lock(&htc->tx_lock);
        ep->tx_credits += credits;
        ath10k_dbg(ar, ATH10K_DBG_HTC,
                   "htc ep %d reverted %d credits back (total %d)\n",
                   eid, credits, ep->tx_credits);
        mtx_unlock(&htc->tx_lock);

        if (ep->ep_ops.ep_tx_credits) {
            ep->ep_ops.ep_tx_credits(htc->ar);
        }
    }
<<<<<<< HEAD
err_pull:
    return ret;
}

void ath10k_htc_tx_completion_handler(struct ath10k* ar, struct ath10k_htc_buf* msg_buf) {
    struct ath10k_htc* htc = &ar->htc;
    struct ath10k_htc_ep* ep;

    ZX_DEBUG_ASSERT(msg_buf);

    ep = &htc->endpoint[msg_buf->eid];

    ath10k_htc_notify_tx_completion(ep, msg_buf);
    /* the skb now belongs to the completion handler */
=======
err_done:
    return ret;
}

void ath10k_htc_tx_completion_handler(struct ath10k* ar, struct ath10k_msg_buf* msg_buf) {
    struct ath10k_htc* htc = &ar->htc;
    struct ath10k_htc_ep* ep;

    struct ath10k_htc_hdr* htc_hdr = ath10k_msg_buf_get_header(msg_buf, ATH10K_MSG_TYPE_HTC);
    ep = &htc->endpoint[htc_hdr->eid];

    ath10k_htc_notify_tx_completion(ep, msg_buf);
    /* the msg_buf now belongs to the completion handler */
>>>>>>> 0343b4f4
}

/***********/
/* Receive */
/***********/

#if 0
static void
ath10k_htc_process_credit_report(struct ath10k_htc* htc,
                                 const struct ath10k_htc_credit_report* report,
                                 int len,
                                 enum ath10k_htc_ep_id eid) {
    struct ath10k* ar = htc->ar;
    struct ath10k_htc_ep* ep;
    int i, n_reports;

    if (len % sizeof(*report)) {
        ath10k_warn("Uneven credit report len %d", len);
    }

    n_reports = len / sizeof(*report);

    mtx_lock(&htc->tx_lock);
    for (i = 0; i < n_reports; i++, report++) {
        if (report->eid >= ATH10K_HTC_EP_COUNT) {
            break;
        }

        ep = &htc->endpoint[report->eid];
        ep->tx_credits += report->credits;

        ath10k_dbg(ar, ATH10K_DBG_HTC, "htc ep %d got %d credits (total %d)\n",
                   report->eid, report->credits, ep->tx_credits);

        if (ep->ep_ops.ep_tx_credits) {
            mtx_unlock(&htc->tx_lock);
            ep->ep_ops.ep_tx_credits(htc->ar);
            mtx_lock(&htc->tx_lock);
        }
    }
    mtx_unlock(&htc->tx_lock);
}

static zx_status_t
ath10k_htc_process_lookahead(struct ath10k_htc* htc,
                             const struct ath10k_htc_lookahead_report* report,
                             int len,
                             enum ath10k_htc_ep_id eid,
                             void* next_lookaheads,
                             int* next_lookaheads_len) {
    struct ath10k* ar = htc->ar;

    /* Invalid lookahead flags are actually transmitted by
     * the target in the HTC control message.
     * Since this will happen at every boot we silently ignore
     * the lookahead in this case
     */
    if (report->pre_valid != ((~report->post_valid) & 0xFF)) {
        return ZX_OK;
    }

    if (next_lookaheads && next_lookaheads_len) {
        ath10k_dbg(ar, ATH10K_DBG_HTC,
                   "htc rx lookahead found pre_valid 0x%x post_valid 0x%x\n",
                   report->pre_valid, report->post_valid);

        /* look ahead bytes are valid, copy them over */
        memcpy((uint8_t*)next_lookaheads, report->lookahead, 4);

        *next_lookaheads_len = 1;
    }

    return ZX_OK;
}

static zx_status_t
ath10k_htc_process_lookahead_bundle(struct ath10k_htc* htc,
                                    const struct ath10k_htc_lookahead_bundle* report,
                                    int len,
                                    enum ath10k_htc_ep_id eid,
                                    void* next_lookaheads,
                                    int* next_lookaheads_len) {
    int bundle_cnt = len / sizeof(*report);

    if (!bundle_cnt || (bundle_cnt > HTC_HOST_MAX_MSG_PER_BUNDLE)) {
        ath10k_warn("Invalid lookahead bundle count: %d\n",
                    bundle_cnt);
        return ZX_ERR_BUFFER_TOO_SMALL;
    }

    if (next_lookaheads && next_lookaheads_len) {
        int i;

        for (i = 0; i < bundle_cnt; i++) {
            memcpy(((uint8_t*)next_lookaheads) + 4 * i,
                   report->lookahead, 4);
            report++;
        }

        *next_lookaheads_len = bundle_cnt;
    }

    return ZX_OK;
}

zx_status_t ath10k_htc_process_trailer(struct ath10k_htc* htc,
                                       uint8_t* buffer,
                                       int length,
                                       enum ath10k_htc_ep_id src_eid,
                                       void* next_lookaheads,
                                       int* next_lookaheads_len) {
    struct ath10k_htc_lookahead_bundle* bundle;
    struct ath10k* ar = htc->ar;
    int status = ZX_OK;
    struct ath10k_htc_record* record;
    uint8_t* orig_buffer;
    int orig_length;
    size_t len;

    orig_buffer = buffer;
    orig_length = length;

    while (length > 0) {
        record = (struct ath10k_htc_record*)buffer;

        if (length < (int)sizeof(record->hdr)) {
            status = ZX_ERR_BUFFER_TOO_SMALL;
            break;
        }

        if (record->hdr.len > length) {
            /* no room left in buffer for record */
            ath10k_warn("Invalid record length: %d\n",
                        record->hdr.len);
            status = ZX_ERR_BUFFER_TOO_SMALL;
            break;
        }

        switch (record->hdr.id) {
        case ATH10K_HTC_RECORD_CREDITS:
            len = sizeof(struct ath10k_htc_credit_report);
            if (record->hdr.len < len) {
                ath10k_warn("Credit report too long\n");
<<<<<<< HEAD
                status = -EINVAL;
=======
                status = ZX_ERR_BUFFER_TOO_SMALL;
>>>>>>> 0343b4f4
                break;
            }
            ath10k_htc_process_credit_report(htc,
                                             record->credit_report,
                                             record->hdr.len,
                                             src_eid);
            break;
        case ATH10K_HTC_RECORD_LOOKAHEAD:
            len = sizeof(struct ath10k_htc_lookahead_report);
            if (record->hdr.len < len) {
                ath10k_warn("Lookahead report too long\n");
<<<<<<< HEAD
                status = -EINVAL;
=======
                status = ZX_ERR_BUFFER_TOO_SMALL;
>>>>>>> 0343b4f4
                break;
            }
            status = ath10k_htc_process_lookahead(htc,
                                                  record->lookahead_report,
                                                  record->hdr.len,
                                                  src_eid,
                                                  next_lookaheads,
                                                  next_lookaheads_len);
            break;
        case ATH10K_HTC_RECORD_LOOKAHEAD_BUNDLE:
            bundle = record->lookahead_bundle;
            status = ath10k_htc_process_lookahead_bundle(htc,
                     bundle,
                     record->hdr.len,
                     src_eid,
                     next_lookaheads,
                     next_lookaheads_len);
            break;
        default:
            ath10k_warn("Unhandled record: id:%d length:%d\n",
                        record->hdr.id, record->hdr.len);
            break;
        }

        if (status != ZX_OK) {
            break;
        }

        /* multiple records may be present in a trailer */
        buffer += sizeof(record->hdr) + record->hdr.len;
        length -= sizeof(record->hdr) + record->hdr.len;
    }

    if (status != ZX_OK)
        ath10k_dbg_dump(ar, ATH10K_DBG_HTC, "htc rx bad trailer", "",
                        orig_buffer, orig_length);

    return status;
}

void ath10k_htc_rx_completion_handler(struct ath10k* ar, struct ath10k_msg_buf* msg_buf) {
    int status = ZX_OK;
    struct ath10k_htc* htc = &ar->htc;
    struct ath10k_htc_hdr* hdr;
    struct ath10k_htc_ep* ep;
    uint16_t payload_len;
    uint32_t trailer_len = 0;
    size_t min_len;
    uint8_t eid;
    bool trailer_present;

    hdr = ath10k_msg_buf_get_header(msg_buf, ATH10K_MSG_TYPE_HTC);

    msg_buf->used = sizeof(*hdr) + hdr->len;
    ZX_DEBUG_ASSERT(msg_buf->used <= msg_buf->capacity);

    eid = hdr->eid;

    if (eid >= ATH10K_HTC_EP_COUNT) {
        ath10k_warn("HTC Rx: invalid eid %d\n", eid);
        ath10k_dbg_dump(ar, ATH10K_DBG_HTC, "htc bad header", "",
                        hdr, sizeof(*hdr));
        goto out;
    }

    ep = &htc->endpoint[eid];

    payload_len = hdr->len;

    if (payload_len + sizeof(*hdr) > ATH10K_HTC_MAX_LEN) {
        ath10k_warn("HTC rx frame too long, len: %zu\n",
                    payload_len + sizeof(*hdr));
        ath10k_dbg_dump(ar, ATH10K_DBG_HTC, "htc bad rx pkt len", "",
                        hdr, sizeof(*hdr));
        goto out;
    }

    size_t actual_payload_sz = msg_buf->used - ath10k_msg_buf_size(ATH10K_MSG_TYPE_HTC);
    if (actual_payload_sz < payload_len) {
        ath10k_err("HTC Rx: insufficient length, got %zu, expected %d\n",
                   actual_payload_sz, payload_len);
        ath10k_dbg_dump(ar, ATH10K_DBG_HTC, "htc bad rx pkt len",
                        "", hdr, sizeof(*hdr));
        goto out;
    }

    /* get flags to check for trailer */
    trailer_present = hdr->flags & ATH10K_HTC_FLAG_TRAILER_PRESENT;
    if (trailer_present) {
        uint8_t* trailer;

        trailer_len = hdr->trailer_len;
        min_len = sizeof(struct ath10k_ath10k_htc_record_hdr);

        if ((trailer_len < min_len) ||
                (trailer_len > payload_len)) {
            ath10k_warn("Invalid trailer length: %d\n",
                        trailer_len);
            goto out;
        }

        trailer = (uint8_t*)hdr;
        trailer += sizeof(*hdr);
        trailer += payload_len;
        trailer -= trailer_len;
        status = ath10k_htc_process_trailer(htc, trailer,
                                            trailer_len, hdr->eid,
                                            NULL, NULL);
        if (status) {
            goto out;
        }

        msg_buf->used -= trailer_len;
    }

    if (((int)payload_len - (int)trailer_len) <= 0)
        /* zero length packet with trailer data, just drop these */
    {
        goto out;
    }

    ath10k_dbg(ar, ATH10K_DBG_HTC, "htc rx completion ep %d skb %pK\n",
               eid, skb);
    ep->ep_ops.ep_rx_complete(ar, msg_buf);

    /* msg_buf is now owned by the rx completion handler */
    return;

out:
    ath10k_msg_buf_free(msg_buf);
}
EXPORT_SYMBOL(ath10k_htc_rx_completion_handler);
#endif // TODO

<<<<<<< HEAD
static void ath10k_htc_control_rx_complete(struct ath10k* ar, struct ath10k_htc_buf* msg_buf) {
    struct ath10k_htc* htc = &ar->htc;
    struct ath10k_htc_msg* msg = msg_buf->vaddr;
=======
static void ath10k_htc_control_rx_complete(struct ath10k* ar, struct ath10k_msg_buf* msg_buf) {
    struct ath10k_htc* htc = &ar->htc;
    struct ath10k_htc_msg* msg = ath10k_msg_buf_get_header(msg_buf, ATH10K_MSG_TYPE_HTC_MSG);
>>>>>>> 0343b4f4

    switch (msg->hdr.message_id) {
    case ATH10K_HTC_MSG_READY_ID:
    case ATH10K_HTC_MSG_CONNECT_SERVICE_RESP_ID:
        /* handle HTC control message */
        if (completion_wait(&htc->ctl_resp, 0) == ZX_OK) {
            /* this is a fatal error, target should not be
             * sending unsolicited messages on the ep 0
             */
            ath10k_warn("HTC rx ctrl still processing\n");
            completion_signal(&htc->ctl_resp);
            goto out;
        }

        size_t msg_len = msg_buf->used - ath10k_msg_buf_get_offset(ATH10K_MSG_TYPE_HTC_MSG);
        htc->control_resp_len =
<<<<<<< HEAD
            min_t(int, msg_buf->len, ATH10K_HTC_MAX_CTRL_MSG_LEN);

        memcpy(htc->control_resp_buffer, msg_buf->vaddr,
               htc->control_resp_len);
=======
            min_t(int, msg_len, ATH10K_HTC_MAX_CTRL_MSG_LEN);

        memcpy(htc->control_resp_buffer, msg, htc->control_resp_len);
>>>>>>> 0343b4f4

        completion_signal(&htc->ctl_resp);
        break;
    case ATH10K_HTC_MSG_SEND_SUSPEND_COMPLETE:
        htc->htc_ops.target_send_suspend_complete(ar);
        break;
    default:
        ath10k_warn("ignoring unsolicited htc ep0 event\n");
        break;
    }

out:
<<<<<<< HEAD
    ath10k_htc_buf_free(msg_buf);
=======
    ath10k_msg_buf_free(msg_buf);
>>>>>>> 0343b4f4
}

/***************/
/* Init/Deinit */
/***************/

static const char* htc_service_name(enum ath10k_htc_svc_id id) {
    switch (id) {
    case ATH10K_HTC_SVC_ID_RESERVED:
        return "Reserved";
    case ATH10K_HTC_SVC_ID_RSVD_CTRL:
        return "Control";
    case ATH10K_HTC_SVC_ID_WMI_CONTROL:
        return "WMI";
    case ATH10K_HTC_SVC_ID_WMI_DATA_BE:
        return "DATA BE";
    case ATH10K_HTC_SVC_ID_WMI_DATA_BK:
        return "DATA BK";
    case ATH10K_HTC_SVC_ID_WMI_DATA_VI:
        return "DATA VI";
    case ATH10K_HTC_SVC_ID_WMI_DATA_VO:
        return "DATA VO";
    case ATH10K_HTC_SVC_ID_NMI_CONTROL:
        return "NMI Control";
    case ATH10K_HTC_SVC_ID_NMI_DATA:
        return "NMI Data";
    case ATH10K_HTC_SVC_ID_HTT_DATA_MSG:
        return "HTT Data";
    case ATH10K_HTC_SVC_ID_TEST_RAW_STREAMS:
        return "RAW";
    }

    return "Unknown";
}

static void ath10k_htc_reset_endpoint_states(struct ath10k_htc* htc) {
    struct ath10k_htc_ep* ep;
    int i;

    for (i = ATH10K_HTC_EP_0; i < ATH10K_HTC_EP_COUNT; i++) {
        ep = &htc->endpoint[i];
        ep->service_id = ATH10K_HTC_SVC_ID_UNUSED;
        ep->max_ep_message_len = 0;
        ep->max_tx_queue_depth = 0;
        ep->eid = i;
        ep->htc = htc;
        ep->tx_credit_flow_enabled = true;
    }
}

static uint8_t ath10k_htc_get_credit_allocation(struct ath10k_htc* htc,
                                                uint16_t service_id) {
    uint8_t allocation = 0;

    /* The WMI control service is the only service with flow control.
     * Let it have all transmit credits.
     */
    if (service_id == ATH10K_HTC_SVC_ID_WMI_CONTROL) {
        allocation = htc->total_transmit_credits;
    }

    return allocation;
}

<<<<<<< HEAD
#if 0 // TODO
=======
>>>>>>> 0343b4f4
zx_status_t ath10k_htc_wait_target(struct ath10k_htc* htc) {
    struct ath10k* ar = htc->ar;
    int i;
    zx_status_t status = ZX_OK;
    struct ath10k_htc_msg* msg;
    uint16_t message_id;

    if (completion_wait(&htc->ctl_resp, ATH10K_HTC_WAIT_TIMEOUT) == ZX_ERR_TIMED_OUT) {
        /* Workaround: In some cases the PCI HIF doesn't
         * receive interrupt for the control response message
         * even if the buffer was completed. It is suspected
         * iomap writes unmasking PCI CE irqs aren't propagated
         * properly in KVM PCI-passthrough sometimes.
         */
        ath10k_warn("failed to receive control response completion, polling..\n");

        for (i = 0; i < CE_COUNT; i++) {
            ath10k_hif_send_complete_check(htc->ar, i, 1);
        }

        if (completion_wait(&htc->ctl_resp, ATH10K_HTC_WAIT_TIMEOUT) == ZX_ERR_TIMED_OUT) {
            status = ZX_ERR_TIMED_OUT;
        }
    }

<<<<<<< HEAD
    if (status < 0) {
=======
    if (status != ZX_OK) {
>>>>>>> 0343b4f4
        ath10k_err("ctl_resp never came in (%d)\n", status);
        return status;
    }

<<<<<<< HEAD
    if (htc->control_resp_len < sizeof(msg->hdr) + sizeof(msg->ready)) {
=======
    if ((size_t)htc->control_resp_len < sizeof(msg->hdr) + sizeof(msg->ready)) {
>>>>>>> 0343b4f4
        ath10k_err("Invalid HTC ready msg len:%d\n",
                   htc->control_resp_len);
        return ZX_ERR_IO;
    }

    msg = (struct ath10k_htc_msg*)htc->control_resp_buffer;
    message_id   = msg->hdr.message_id;

    if (message_id != ATH10K_HTC_MSG_READY_ID) {
        ath10k_err("Invalid HTC ready msg: 0x%x\n", message_id);
<<<<<<< HEAD
        return -ECOMM;
=======
        return ZX_ERR_IO;
>>>>>>> 0343b4f4
    }

    htc->total_transmit_credits = msg->ready.credit_count;
    htc->target_credit_size = msg->ready.credit_size;

    ath10k_dbg(ar, ATH10K_DBG_HTC,
               "Target ready! transmit resources: %d size:%d\n",
               htc->total_transmit_credits,
               htc->target_credit_size);

    if ((htc->total_transmit_credits == 0) ||
            (htc->target_credit_size == 0)) {
        ath10k_err("Invalid credit size received\n");
<<<<<<< HEAD
        return -ECOMM;
=======
        return ZX_ERR_IO;
>>>>>>> 0343b4f4
    }

    /* The only way to determine if the ready message is an extended
     * message is from the size.
     */
    if ((size_t)htc->control_resp_len >=
            sizeof(msg->hdr) + sizeof(msg->ready_ext)) {
        htc->max_msgs_per_htc_bundle =
            min_t(uint8_t, msg->ready_ext.max_msgs_per_htc_bundle,
                  HTC_HOST_MAX_MSG_PER_BUNDLE);
        ath10k_dbg(ar, ATH10K_DBG_HTC,
                   "Extended ready message. RX bundle size: %d\n",
                   htc->max_msgs_per_htc_bundle);
    }

    return ZX_OK;
}
#endif

zx_status_t ath10k_htc_connect_service(struct ath10k_htc* htc,
                                       struct ath10k_htc_svc_conn_req* conn_req,
                                       struct ath10k_htc_svc_conn_resp* conn_resp) {
    struct ath10k* ar = htc->ar;
    struct ath10k_htc_msg* msg;
    struct ath10k_htc_conn_svc* req_msg;
    struct ath10k_htc_conn_svc_response resp_msg_dummy;
    struct ath10k_htc_conn_svc_response* resp_msg = &resp_msg_dummy;
    enum ath10k_htc_ep_id assigned_eid = ATH10K_HTC_EP_COUNT;
    struct ath10k_htc_ep* ep;
<<<<<<< HEAD
    struct ath10k_htc_buf* msg_buf;
    unsigned int max_msg_size = 0;
    int length, resp_length;
=======
    struct ath10k_msg_buf* msg_buf;
    unsigned int max_msg_size = 0;
    int resp_length;
>>>>>>> 0343b4f4
    zx_status_t status;
    bool disable_credit_flow_ctrl = false;
    uint16_t message_id, service_id, flags = 0;
    uint8_t tx_alloc = 0;

    /* special case for HTC pseudo control service */
    if (conn_req->service_id == ATH10K_HTC_SVC_ID_RSVD_CTRL) {
        disable_credit_flow_ctrl = true;
        assigned_eid = ATH10K_HTC_EP_0;
        max_msg_size = ATH10K_HTC_MAX_CTRL_MSG_LEN;
        memset(&resp_msg_dummy, 0, sizeof(resp_msg_dummy));
        goto setup;
    }

    tx_alloc = ath10k_htc_get_credit_allocation(htc, conn_req->service_id);
    if (!tx_alloc) {
        ath10k_dbg(ar, ATH10K_DBG_BOOT,
                   "boot htc service %s does not allocate target credits\n",
                   htc_service_name(conn_req->service_id));
    }

<<<<<<< HEAD
    msg_buf = ath10k_htc_alloc_buf(htc->ar, ATH10K_HTC_CONTROL_BUFFER_SIZE);
    if (!msg_buf) {
        ath10k_err("Failed to allocate HTC packet\n");
        return ZX_ERR_NO_MEMORY;
    }
    length = sizeof(struct ath10k_htc_hdr) +
             sizeof(struct ath10k_ath10k_htc_msg_hdr) +
             sizeof(struct ath10k_htc_conn_svc);
    memset(msg_buf->vaddr, 0, length);
    msg_buf->len = length;

    msg = ath10k_htc_buf_msg_ptr(msg_buf);
=======
    status = ath10k_msg_buf_alloc(htc->ar, &msg_buf, ATH10K_MSG_TYPE_HTC_CONN_SVC, 0);
    if (status != ZX_OK) {
        return status;
    }

    msg = ath10k_msg_buf_get_header(msg_buf, ATH10K_MSG_TYPE_HTC_MSG);
>>>>>>> 0343b4f4
    msg->hdr.message_id =
        ATH10K_HTC_MSG_CONNECT_SERVICE_ID;

    flags |= SM(tx_alloc, ATH10K_HTC_CONN_FLAGS_RECV_ALLOC);

    /* Only enable credit flow control for WMI ctrl service */
    if (conn_req->service_id != ATH10K_HTC_SVC_ID_WMI_CONTROL) {
        flags |= ATH10K_HTC_CONN_FLAGS_DISABLE_CREDIT_FLOW_CTRL;
        disable_credit_flow_ctrl = true;
    }

    req_msg = &msg->connect_service;
    req_msg->flags = flags;
    req_msg->service_id = conn_req->service_id;

    completion_reset(&htc->ctl_resp);

    status = ath10k_htc_send(htc, ATH10K_HTC_EP_0, msg_buf);
    if (status != ZX_OK) {
<<<<<<< HEAD
        ath10k_htc_buf_free(msg_buf);
=======
        ath10k_msg_buf_free(msg_buf);
>>>>>>> 0343b4f4
        return status;
    }

    /* wait for response */
    if (completion_wait(&htc->ctl_resp, ATH10K_HTC_CONN_SVC_TIMEOUT) != ZX_OK) {
        ath10k_err("Service connect timeout\n");
        return ZX_ERR_TIMED_OUT;
    }

    /* we controlled the buffer creation, it's aligned */
    msg = (struct ath10k_htc_msg*)htc->control_resp_buffer;
    resp_msg = &msg->connect_service_response;
    message_id = msg->hdr.message_id;
    service_id = resp_msg->service_id;

    resp_length = sizeof(msg->hdr) + sizeof(msg->connect_service_response);
    if ((message_id != ATH10K_HTC_MSG_CONNECT_SERVICE_RESP_ID) ||
            (htc->control_resp_len < resp_length)) {
        ath10k_err("Invalid resp message ID 0x%x", message_id);
        return ZX_ERR_BAD_STATE;
    }

    ath10k_dbg(ar, ATH10K_DBG_HTC,
               "HTC Service %s connect response: status: 0x%x, assigned ep: 0x%x\n",
               htc_service_name(service_id),
               resp_msg->status, resp_msg->eid);

    conn_resp->connect_resp_code = resp_msg->status;

    /* check response status */
    if (resp_msg->status != ATH10K_HTC_CONN_SVC_STATUS_SUCCESS) {
        ath10k_err("HTC Service %s connect request failed: 0x%x)\n",
                   htc_service_name(service_id),
                   resp_msg->status);
        return ZX_ERR_BAD_STATE;
    }

    assigned_eid = (enum ath10k_htc_ep_id)resp_msg->eid;
    max_msg_size = resp_msg->max_msg_size;

setup:

    if (assigned_eid >= ATH10K_HTC_EP_COUNT) {
        return ZX_ERR_OUT_OF_RANGE;
    }

    if (max_msg_size == 0) {
        return ZX_ERR_OUT_OF_RANGE;
    }

    ep = &htc->endpoint[assigned_eid];
    ep->eid = assigned_eid;

    if (ep->service_id != ATH10K_HTC_SVC_ID_UNUSED) {
        return ZX_ERR_OUT_OF_RANGE;
    }

    /* return assigned endpoint to caller */
    conn_resp->eid = assigned_eid;
    conn_resp->max_msg_len = resp_msg->max_msg_size;

    /* setup the endpoint */
    ep->service_id = conn_req->service_id;
    ep->max_tx_queue_depth = conn_req->max_send_queue_depth;
    ep->max_ep_message_len = resp_msg->max_msg_size;
    ep->tx_credits = tx_alloc;

    /* copy all the callbacks */
    ep->ep_ops = conn_req->ep_ops;

    status = ath10k_hif_map_service_to_pipe(htc->ar,
                                            ep->service_id,
                                            &ep->ul_pipe_id,
                                            &ep->dl_pipe_id);
    if (status != ZX_OK) {
        return status;
    }

    ath10k_dbg(ar, ATH10K_DBG_BOOT,
               "boot htc service '%s' ul pipe %d dl pipe %d eid %d ready\n",
               htc_service_name(ep->service_id), ep->ul_pipe_id,
               ep->dl_pipe_id, ep->eid);

    if (disable_credit_flow_ctrl && ep->tx_credit_flow_enabled) {
        ep->tx_credit_flow_enabled = false;
        ath10k_dbg(ar, ATH10K_DBG_BOOT,
                   "boot htc service '%s' eid %d TX flow control disabled\n",
                   htc_service_name(ep->service_id), assigned_eid);
    }

    return status;
}

<<<<<<< HEAD
struct ath10k_htc_buf* ath10k_htc_alloc_buf(struct ath10k* ar, int size) {
    struct ath10k_htc_buf* new_buf = malloc(sizeof(struct ath10k_htc_buf));
    if (!new_buf) {
        return NULL;
    }

    zx_status_t status = io_buffer_init(&new_buf->buf, size, IO_BUFFER_RW | IO_BUFFER_CONTIG);
    if (status != ZX_OK) {
        return NULL;
    }

    new_buf->paddr = io_buffer_phys(&new_buf->buf);
    new_buf->vaddr = io_buffer_virt(&new_buf->buf);

    ZX_DEBUG_ASSERT(((unsigned long)new_buf->paddr & 3) == 0);

    new_buf->len = 0;
    new_buf->eid = ATH10K_HTC_EP_UNUSED;

    return new_buf;
}

zx_status_t ath10k_htc_start(struct ath10k_htc* htc) {
    struct ath10k* ar = htc->ar;
    struct ath10k_htc_buf* msg_buf;
    zx_status_t status = ZX_OK;
    struct ath10k_htc_msg* msg;

    msg_buf = ath10k_htc_alloc_buf(htc->ar, ATH10K_HTC_CONTROL_BUFFER_SIZE);
    if (!msg_buf) {
        return ZX_ERR_NO_MEMORY;
    }

    void* msg_start = ath10k_htc_buf_msg_ptr(msg_buf);
    memset(msg_start, 0, msg_buf->len);

    msg = (struct ath10k_htc_msg*)msg_start;
    msg->hdr.message_id =
        ATH10K_HTC_MSG_SETUP_COMPLETE_EX_ID;
=======
zx_status_t ath10k_htc_start(struct ath10k_htc* htc) {
    struct ath10k* ar = htc->ar;
    struct ath10k_msg_buf* msg_buf;
    zx_status_t status;
    struct ath10k_htc_msg* msg;

    status = ath10k_msg_buf_alloc(htc->ar, &msg_buf, ATH10K_MSG_TYPE_HTC_SETUP_COMPLETE_EXT, 0);
    if (status != ZX_OK) {
        return status;
    }

    msg = ath10k_msg_buf_get_header(msg_buf, ATH10K_MSG_TYPE_HTC_MSG);
    msg->hdr.message_id = ATH10K_HTC_MSG_SETUP_COMPLETE_EX_ID;
>>>>>>> 0343b4f4

    if (ar->hif.bus == ATH10K_BUS_SDIO) {
        /* Extra setup params used by SDIO */
        msg->setup_complete_ext.flags =
            ATH10K_HTC_SETUP_COMPLETE_FLAGS_RX_BNDL_EN;
        msg->setup_complete_ext.max_msgs_per_bundled_recv =
            htc->max_msgs_per_htc_bundle;
    }
    ath10k_dbg(ar, ATH10K_DBG_HTC, "HTC is using TX credit flow control\n");

    status = ath10k_htc_send(htc, ATH10K_HTC_EP_0, msg_buf);
    if (status != ZX_OK) {
<<<<<<< HEAD
        ath10k_htc_buf_free(msg_buf);
=======
        ath10k_msg_buf_free(msg_buf);
>>>>>>> 0343b4f4
        return status;
    }

    return ZX_OK;
}

/* registered target arrival callback from the HIF layer */
zx_status_t ath10k_htc_init(struct ath10k* ar) {
    zx_status_t status;
    struct ath10k_htc* htc = &ar->htc;
    struct ath10k_htc_svc_conn_req conn_req;
    struct ath10k_htc_svc_conn_resp conn_resp;

    mtx_init(&htc->tx_lock, mtx_plain);

    ath10k_htc_reset_endpoint_states(htc);

    htc->ar = ar;

    /* setup our pseudo HTC control endpoint connection */
    memset(&conn_req, 0, sizeof(conn_req));
    memset(&conn_resp, 0, sizeof(conn_resp));
    conn_req.ep_ops.ep_tx_complete = ath10k_htc_control_tx_complete;
    conn_req.ep_ops.ep_rx_complete = ath10k_htc_control_rx_complete;
    conn_req.max_send_queue_depth = ATH10K_NUM_CONTROL_TX_BUFFERS;
    conn_req.service_id = ATH10K_HTC_SVC_ID_RSVD_CTRL;

    /* connect fake service */
    status = ath10k_htc_connect_service(htc, &conn_req, &conn_resp);
    if (status != ZX_OK) {
        ath10k_err("could not connect to htc service (%d)\n",
                   status);
        return status;
    }

<<<<<<< HEAD
    completion_reset(&htc->ctl_resp);
=======
    htc->ctl_resp = COMPLETION_INIT;
>>>>>>> 0343b4f4

    return ZX_OK;
}<|MERGE_RESOLUTION|>--- conflicted
+++ resolved
@@ -25,28 +25,6 @@
 /* Send */
 /********/
 
-<<<<<<< HEAD
-static void ath10k_htc_buf_free(struct ath10k_htc_buf* msg_buf) {
-    io_buffer_release(&msg_buf->buf);
-    free(msg_buf);
-}
-
-static void* ath10k_htc_buf_msg_ptr(struct ath10k_htc_buf* msg_buf) {
-    uint8_t* buf = msg_buf->vaddr;
-    buf += sizeof(struct ath10k_htc_hdr);
-    return buf;
-}
-
-static void ath10k_htc_control_tx_complete(struct ath10k* ar, struct ath10k_htc_buf* msg_buf) {
-    ath10k_htc_buf_free(msg_buf);
-}
-
-void ath10k_htc_notify_tx_completion(struct ath10k_htc_ep* ep, struct ath10k_htc_buf* msg_buf) {
-    if (!ep->ep_ops.ep_tx_complete) {
-        ath10k_warn("no tx handler for eid %d\n", ep->eid);
-
-        ath10k_htc_buf_free(msg_buf);
-=======
 static void ath10k_htc_control_tx_complete(struct ath10k* ar, struct ath10k_msg_buf* msg_buf) {
     ath10k_msg_buf_free(msg_buf);
 }
@@ -55,34 +33,18 @@
     if (!ep->ep_ops.ep_tx_complete) {
         ath10k_warn("no tx handler for eid %d\n", ep->eid);
         ath10k_msg_buf_free(msg_buf);
->>>>>>> 0343b4f4
         return;
     }
 
     ep->ep_ops.ep_tx_complete(ep->htc->ar, msg_buf);
 }
-<<<<<<< HEAD
-
-static void ath10k_htc_prepare_tx_buf(struct ath10k_htc_ep* ep,
-                                      struct ath10k_htc_buf* msg_buf) {
-    struct ath10k_htc_hdr* hdr;
-
-    hdr = (struct ath10k_htc_hdr*)msg_buf->vaddr;
-=======
->>>>>>> 0343b4f4
 
 static void ath10k_htc_prepare_tx_buf(struct ath10k_htc_ep* ep,
                                       struct ath10k_msg_buf* msg_buf) {
     struct ath10k_htc_hdr* hdr = ath10k_msg_buf_get_header(msg_buf, ATH10K_MSG_TYPE_HTC);
     hdr->eid = ep->eid;
-<<<<<<< HEAD
-    hdr->len = msg_buf->len - sizeof(*hdr);
-    hdr->flags = 0;
-    hdr->flags |= ATH10K_HTC_FLAG_NEED_CREDIT_UPDATE;
-=======
-    hdr->len = msg_buf->used - ath10k_msg_buf_size(ATH10K_MSG_TYPE_HTC);
+    hdr->len = msg_buf->used - ath10k_msg_buf_get_payload_offset(ATH10K_MSG_TYPE_HTC);
     hdr->flags = ATH10K_HTC_FLAG_NEED_CREDIT_UPDATE;
->>>>>>> 0343b4f4
 
     mtx_lock(&ep->htc->tx_lock);
     hdr->seq_no = ep->seq_no++;
@@ -91,11 +53,7 @@
 
 zx_status_t ath10k_htc_send(struct ath10k_htc* htc,
                             enum ath10k_htc_ep_id eid,
-<<<<<<< HEAD
-                            struct ath10k_htc_buf* msg_buf) {
-=======
                             struct ath10k_msg_buf* msg_buf) {
->>>>>>> 0343b4f4
     struct ath10k* ar = htc->ar;
     struct ath10k_htc_ep* ep = &htc->endpoint[eid];
     struct ath10k_hif_sg_item sg_item;
@@ -112,11 +70,7 @@
     }
 
     if (ep->tx_credit_flow_enabled) {
-<<<<<<< HEAD
-        credits = DIV_ROUND_UP(msg_buf->len, htc->target_credit_size);
-=======
         credits = DIV_ROUND_UP(msg_buf->used, htc->target_credit_size);
->>>>>>> 0343b4f4
         mtx_lock(&htc->tx_lock);
         if (ep->tx_credits < credits) {
             ath10k_dbg(ar, ATH10K_DBG_HTC,
@@ -124,11 +78,7 @@
                        eid, credits, ep->tx_credits);
             mtx_unlock(&htc->tx_lock);
             ret = ZX_ERR_SHOULD_WAIT;
-<<<<<<< HEAD
-            goto err_pull;
-=======
             goto err_done;
->>>>>>> 0343b4f4
         }
         ep->tx_credits -= credits;
         ath10k_dbg(ar, ATH10K_DBG_HTC,
@@ -138,20 +88,20 @@
     }
 
     ath10k_htc_prepare_tx_buf(ep, msg_buf);
-<<<<<<< HEAD
-=======
-
->>>>>>> 0343b4f4
+
+#if defined TRACE_HTC_TRAFFIC
+    static size_t msg_num = 0;
+    char prefix[100];
+    sprintf(prefix, "S%zu: ", msg_num);
+    ath10k_msg_buf_dump(msg_buf, prefix);
+    msg_num++;
+#endif
 
     sg_item.transfer_id = ep->eid;
     sg_item.transfer_context = msg_buf;
     sg_item.vaddr = msg_buf->vaddr;
     sg_item.paddr = msg_buf->paddr;
-<<<<<<< HEAD
-    sg_item.len = msg_buf->len;
-=======
     sg_item.len = msg_buf->used;
->>>>>>> 0343b4f4
 
     ret = ath10k_hif_tx_sg(htc->ar, ep->ul_pipe_id, &sg_item, 1);
     if (ret != ZX_OK) {
@@ -173,22 +123,6 @@
             ep->ep_ops.ep_tx_credits(htc->ar);
         }
     }
-<<<<<<< HEAD
-err_pull:
-    return ret;
-}
-
-void ath10k_htc_tx_completion_handler(struct ath10k* ar, struct ath10k_htc_buf* msg_buf) {
-    struct ath10k_htc* htc = &ar->htc;
-    struct ath10k_htc_ep* ep;
-
-    ZX_DEBUG_ASSERT(msg_buf);
-
-    ep = &htc->endpoint[msg_buf->eid];
-
-    ath10k_htc_notify_tx_completion(ep, msg_buf);
-    /* the skb now belongs to the completion handler */
-=======
 err_done:
     return ret;
 }
@@ -202,14 +136,12 @@
 
     ath10k_htc_notify_tx_completion(ep, msg_buf);
     /* the msg_buf now belongs to the completion handler */
->>>>>>> 0343b4f4
 }
 
 /***********/
 /* Receive */
 /***********/
 
-#if 0
 static void
 ath10k_htc_process_credit_report(struct ath10k_htc* htc,
                                  const struct ath10k_htc_credit_report* report,
@@ -346,11 +278,7 @@
             len = sizeof(struct ath10k_htc_credit_report);
             if (record->hdr.len < len) {
                 ath10k_warn("Credit report too long\n");
-<<<<<<< HEAD
-                status = -EINVAL;
-=======
                 status = ZX_ERR_BUFFER_TOO_SMALL;
->>>>>>> 0343b4f4
                 break;
             }
             ath10k_htc_process_credit_report(htc,
@@ -362,11 +290,7 @@
             len = sizeof(struct ath10k_htc_lookahead_report);
             if (record->hdr.len < len) {
                 ath10k_warn("Lookahead report too long\n");
-<<<<<<< HEAD
-                status = -EINVAL;
-=======
                 status = ZX_ERR_BUFFER_TOO_SMALL;
->>>>>>> 0343b4f4
                 break;
             }
             status = ath10k_htc_process_lookahead(htc,
@@ -423,6 +347,14 @@
     msg_buf->used = sizeof(*hdr) + hdr->len;
     ZX_DEBUG_ASSERT(msg_buf->used <= msg_buf->capacity);
 
+#if defined TRACE_HTC_TRAFFIC
+    static size_t msg_num = 0;
+    char prefix[100];
+    sprintf(prefix, "R%zu: ", msg_num);
+    ath10k_msg_buf_dump(msg_buf, prefix);
+    msg_num++;
+#endif
+
     eid = hdr->eid;
 
     if (eid >= ATH10K_HTC_EP_COUNT) {
@@ -444,7 +376,8 @@
         goto out;
     }
 
-    size_t actual_payload_sz = msg_buf->used - ath10k_msg_buf_size(ATH10K_MSG_TYPE_HTC);
+    size_t actual_payload_sz = msg_buf->used
+                               - ath10k_msg_buf_get_payload_offset(ATH10K_MSG_TYPE_HTC);
     if (actual_payload_sz < payload_len) {
         ath10k_err("HTC Rx: insufficient length, got %zu, expected %d\n",
                    actual_payload_sz, payload_len);
@@ -488,8 +421,6 @@
         goto out;
     }
 
-    ath10k_dbg(ar, ATH10K_DBG_HTC, "htc rx completion ep %d skb %pK\n",
-               eid, skb);
     ep->ep_ops.ep_rx_complete(ar, msg_buf);
 
     /* msg_buf is now owned by the rx completion handler */
@@ -498,18 +429,10 @@
 out:
     ath10k_msg_buf_free(msg_buf);
 }
-EXPORT_SYMBOL(ath10k_htc_rx_completion_handler);
-#endif // TODO
-
-<<<<<<< HEAD
-static void ath10k_htc_control_rx_complete(struct ath10k* ar, struct ath10k_htc_buf* msg_buf) {
-    struct ath10k_htc* htc = &ar->htc;
-    struct ath10k_htc_msg* msg = msg_buf->vaddr;
-=======
+
 static void ath10k_htc_control_rx_complete(struct ath10k* ar, struct ath10k_msg_buf* msg_buf) {
     struct ath10k_htc* htc = &ar->htc;
     struct ath10k_htc_msg* msg = ath10k_msg_buf_get_header(msg_buf, ATH10K_MSG_TYPE_HTC_MSG);
->>>>>>> 0343b4f4
 
     switch (msg->hdr.message_id) {
     case ATH10K_HTC_MSG_READY_ID:
@@ -526,16 +449,9 @@
 
         size_t msg_len = msg_buf->used - ath10k_msg_buf_get_offset(ATH10K_MSG_TYPE_HTC_MSG);
         htc->control_resp_len =
-<<<<<<< HEAD
-            min_t(int, msg_buf->len, ATH10K_HTC_MAX_CTRL_MSG_LEN);
-
-        memcpy(htc->control_resp_buffer, msg_buf->vaddr,
-               htc->control_resp_len);
-=======
             min_t(int, msg_len, ATH10K_HTC_MAX_CTRL_MSG_LEN);
 
         memcpy(htc->control_resp_buffer, msg, htc->control_resp_len);
->>>>>>> 0343b4f4
 
         completion_signal(&htc->ctl_resp);
         break;
@@ -548,11 +464,7 @@
     }
 
 out:
-<<<<<<< HEAD
-    ath10k_htc_buf_free(msg_buf);
-=======
     ath10k_msg_buf_free(msg_buf);
->>>>>>> 0343b4f4
 }
 
 /***************/
@@ -617,10 +529,6 @@
     return allocation;
 }
 
-<<<<<<< HEAD
-#if 0 // TODO
-=======
->>>>>>> 0343b4f4
 zx_status_t ath10k_htc_wait_target(struct ath10k_htc* htc) {
     struct ath10k* ar = htc->ar;
     int i;
@@ -646,20 +554,12 @@
         }
     }
 
-<<<<<<< HEAD
-    if (status < 0) {
-=======
     if (status != ZX_OK) {
->>>>>>> 0343b4f4
         ath10k_err("ctl_resp never came in (%d)\n", status);
         return status;
     }
 
-<<<<<<< HEAD
-    if (htc->control_resp_len < sizeof(msg->hdr) + sizeof(msg->ready)) {
-=======
     if ((size_t)htc->control_resp_len < sizeof(msg->hdr) + sizeof(msg->ready)) {
->>>>>>> 0343b4f4
         ath10k_err("Invalid HTC ready msg len:%d\n",
                    htc->control_resp_len);
         return ZX_ERR_IO;
@@ -670,11 +570,7 @@
 
     if (message_id != ATH10K_HTC_MSG_READY_ID) {
         ath10k_err("Invalid HTC ready msg: 0x%x\n", message_id);
-<<<<<<< HEAD
-        return -ECOMM;
-=======
         return ZX_ERR_IO;
->>>>>>> 0343b4f4
     }
 
     htc->total_transmit_credits = msg->ready.credit_count;
@@ -688,11 +584,7 @@
     if ((htc->total_transmit_credits == 0) ||
             (htc->target_credit_size == 0)) {
         ath10k_err("Invalid credit size received\n");
-<<<<<<< HEAD
-        return -ECOMM;
-=======
         return ZX_ERR_IO;
->>>>>>> 0343b4f4
     }
 
     /* The only way to determine if the ready message is an extended
@@ -710,7 +602,6 @@
 
     return ZX_OK;
 }
-#endif
 
 zx_status_t ath10k_htc_connect_service(struct ath10k_htc* htc,
                                        struct ath10k_htc_svc_conn_req* conn_req,
@@ -722,15 +613,9 @@
     struct ath10k_htc_conn_svc_response* resp_msg = &resp_msg_dummy;
     enum ath10k_htc_ep_id assigned_eid = ATH10K_HTC_EP_COUNT;
     struct ath10k_htc_ep* ep;
-<<<<<<< HEAD
-    struct ath10k_htc_buf* msg_buf;
-    unsigned int max_msg_size = 0;
-    int length, resp_length;
-=======
     struct ath10k_msg_buf* msg_buf;
     unsigned int max_msg_size = 0;
     int resp_length;
->>>>>>> 0343b4f4
     zx_status_t status;
     bool disable_credit_flow_ctrl = false;
     uint16_t message_id, service_id, flags = 0;
@@ -752,27 +637,12 @@
                    htc_service_name(conn_req->service_id));
     }
 
-<<<<<<< HEAD
-    msg_buf = ath10k_htc_alloc_buf(htc->ar, ATH10K_HTC_CONTROL_BUFFER_SIZE);
-    if (!msg_buf) {
-        ath10k_err("Failed to allocate HTC packet\n");
-        return ZX_ERR_NO_MEMORY;
-    }
-    length = sizeof(struct ath10k_htc_hdr) +
-             sizeof(struct ath10k_ath10k_htc_msg_hdr) +
-             sizeof(struct ath10k_htc_conn_svc);
-    memset(msg_buf->vaddr, 0, length);
-    msg_buf->len = length;
-
-    msg = ath10k_htc_buf_msg_ptr(msg_buf);
-=======
     status = ath10k_msg_buf_alloc(htc->ar, &msg_buf, ATH10K_MSG_TYPE_HTC_CONN_SVC, 0);
     if (status != ZX_OK) {
         return status;
     }
 
     msg = ath10k_msg_buf_get_header(msg_buf, ATH10K_MSG_TYPE_HTC_MSG);
->>>>>>> 0343b4f4
     msg->hdr.message_id =
         ATH10K_HTC_MSG_CONNECT_SERVICE_ID;
 
@@ -792,11 +662,7 @@
 
     status = ath10k_htc_send(htc, ATH10K_HTC_EP_0, msg_buf);
     if (status != ZX_OK) {
-<<<<<<< HEAD
-        ath10k_htc_buf_free(msg_buf);
-=======
         ath10k_msg_buf_free(msg_buf);
->>>>>>> 0343b4f4
         return status;
     }
 
@@ -890,47 +756,6 @@
     return status;
 }
 
-<<<<<<< HEAD
-struct ath10k_htc_buf* ath10k_htc_alloc_buf(struct ath10k* ar, int size) {
-    struct ath10k_htc_buf* new_buf = malloc(sizeof(struct ath10k_htc_buf));
-    if (!new_buf) {
-        return NULL;
-    }
-
-    zx_status_t status = io_buffer_init(&new_buf->buf, size, IO_BUFFER_RW | IO_BUFFER_CONTIG);
-    if (status != ZX_OK) {
-        return NULL;
-    }
-
-    new_buf->paddr = io_buffer_phys(&new_buf->buf);
-    new_buf->vaddr = io_buffer_virt(&new_buf->buf);
-
-    ZX_DEBUG_ASSERT(((unsigned long)new_buf->paddr & 3) == 0);
-
-    new_buf->len = 0;
-    new_buf->eid = ATH10K_HTC_EP_UNUSED;
-
-    return new_buf;
-}
-
-zx_status_t ath10k_htc_start(struct ath10k_htc* htc) {
-    struct ath10k* ar = htc->ar;
-    struct ath10k_htc_buf* msg_buf;
-    zx_status_t status = ZX_OK;
-    struct ath10k_htc_msg* msg;
-
-    msg_buf = ath10k_htc_alloc_buf(htc->ar, ATH10K_HTC_CONTROL_BUFFER_SIZE);
-    if (!msg_buf) {
-        return ZX_ERR_NO_MEMORY;
-    }
-
-    void* msg_start = ath10k_htc_buf_msg_ptr(msg_buf);
-    memset(msg_start, 0, msg_buf->len);
-
-    msg = (struct ath10k_htc_msg*)msg_start;
-    msg->hdr.message_id =
-        ATH10K_HTC_MSG_SETUP_COMPLETE_EX_ID;
-=======
 zx_status_t ath10k_htc_start(struct ath10k_htc* htc) {
     struct ath10k* ar = htc->ar;
     struct ath10k_msg_buf* msg_buf;
@@ -944,7 +769,6 @@
 
     msg = ath10k_msg_buf_get_header(msg_buf, ATH10K_MSG_TYPE_HTC_MSG);
     msg->hdr.message_id = ATH10K_HTC_MSG_SETUP_COMPLETE_EX_ID;
->>>>>>> 0343b4f4
 
     if (ar->hif.bus == ATH10K_BUS_SDIO) {
         /* Extra setup params used by SDIO */
@@ -957,11 +781,7 @@
 
     status = ath10k_htc_send(htc, ATH10K_HTC_EP_0, msg_buf);
     if (status != ZX_OK) {
-<<<<<<< HEAD
-        ath10k_htc_buf_free(msg_buf);
-=======
         ath10k_msg_buf_free(msg_buf);
->>>>>>> 0343b4f4
         return status;
     }
 
@@ -997,11 +817,7 @@
         return status;
     }
 
-<<<<<<< HEAD
-    completion_reset(&htc->ctl_resp);
-=======
     htc->ctl_resp = COMPLETION_INIT;
->>>>>>> 0343b4f4
 
     return ZX_OK;
 }