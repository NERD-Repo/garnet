/*
 * Copyright (c) 2005-2011 Atheros Communications Inc.
 * Copyright (c) 2011-2013 Qualcomm Atheros, Inc.
 *
 * Permission to use, copy, modify, and/or distribute this software for any
 * purpose with or without fee is hereby granted, provided that the above
 * copyright notice and this permission notice appear in all copies.
 *
 * THE SOFTWARE IS PROVIDED "AS IS" AND THE AUTHOR DISCLAIMS ALL WARRANTIES
 * WITH REGARD TO THIS SOFTWARE INCLUDING ALL IMPLIED WARRANTIES OF
 * MERCHANTABILITY AND FITNESS. IN NO EVENT SHALL THE AUTHOR BE LIABLE FOR
 * ANY SPECIAL, DIRECT, INDIRECT, OR CONSEQUENTIAL DAMAGES OR ANY DAMAGES
 * WHATSOEVER RESULTING FROM LOSS OF USE, DATA OR PROFITS, WHETHER IN AN
 * ACTION OF CONTRACT, NEGLIGENCE OR OTHER TORTIOUS ACTION, ARISING OUT OF
 * OR IN CONNECTION WITH THE USE OR PERFORMANCE OF THIS SOFTWARE.
 */

#ifndef _CORE_H_
#define _CORE_H_

#define _ALL_SOURCE
#include <stdatomic.h>
#include <stdint.h>
#include <threads.h>
<<<<<<< HEAD
#include <threads.h>
=======
>>>>>>> 0343b4f4

#include <sync/completion.h>
#include <ddk/device.h>

#include "linuxisms.h"
#include "htt.h"
#include "htc.h"
#include "hw.h"
#include "msg_buf.h"
#include "targaddrs.h"
#include "wmi.h"
#include "../ath.h"
<<<<<<< HEAD
=======
#include "thermal.h"
>>>>>>> 0343b4f4
#include "wow.h"
#include "swap.h"

#define MS(_v, _f) (((_v) & _f##_MASK) >> _f##_LSB)
#define SM(_v, _f) (((_v) << _f##_LSB) & _f##_MASK)
#define WO(_f)      ((_f##_OFFSET) >> 2)

#define ATH10K_SCAN_ID 0
#define WMI_READY_TIMEOUT (5 * HZ)
#define ATH10K_FLUSH_TIMEOUT_HZ (5 * HZ)
#define ATH10K_CONNECTION_LOSS_HZ (3 * HZ)
#define ATH10K_NUM_CHANS 40

/* Antenna noise floor */
#define ATH10K_DEFAULT_NOISE_FLOOR -95

#define ATH10K_MAX_NUM_MGMT_PENDING 128

/* number of failed packets (20 packets with 16 sw reties each) */
#define ATH10K_KICKOUT_THRESHOLD (20 * 16)

/*
 * Use insanely high numbers to make sure that the firmware implementation
 * won't start, we have the same functionality already in hostapd. Unit
 * is seconds.
 */
#define ATH10K_KEEPALIVE_MIN_IDLE 3747
#define ATH10K_KEEPALIVE_MAX_IDLE 3895
#define ATH10K_KEEPALIVE_MAX_UNRESPONSIVE 3900

/* NAPI poll budget */
#define ATH10K_NAPI_BUDGET      64
#define ATH10K_NAPI_QUOTA_LIMIT 60

/* SMBIOS type containing Board Data File Name Extension */
#define ATH10K_SMBIOS_BDF_EXT_TYPE 0xF8

/* SMBIOS type structure length (excluding strings-set) */
#define ATH10K_SMBIOS_BDF_EXT_LENGTH 0x9

/* Offset pointing to Board Data File Name Extension */
#define ATH10K_SMBIOS_BDF_EXT_OFFSET 0x8

/* Board Data File Name Extension string length.
 * String format: BDF_<Customer ID>_<Extension>\0
 */
#define ATH10K_SMBIOS_BDF_EXT_STR_LENGTH 0x20

/* The magic used by QCA spec */
#define ATH10K_SMBIOS_BDF_EXT_MAGIC "BDF_"

struct ath10k;

enum ath10k_bus {
    ATH10K_BUS_PCI,
    ATH10K_BUS_AHB,
    ATH10K_BUS_SDIO,
};

static inline const char* ath10k_bus_str(enum ath10k_bus bus) {
    switch (bus) {
    case ATH10K_BUS_PCI:
        return "pci";
    case ATH10K_BUS_AHB:
        return "ahb";
    case ATH10K_BUS_SDIO:
        return "sdio";
    }

    return "unknown";
}

static inline uint32_t host_interest_item_address(uint32_t item_offset) {
    return QCA988X_HOST_INTEREST_ADDRESS + item_offset;
}

struct ath10k_bmi {
    bool done_sent;
};

#if 0 // TODO
struct ath10k_mem_chunk {
    io_buffer_t handle;
    void* vaddr;
    zx_paddr_t paddr;
    uint32_t len;
    uint32_t req_id;
};
#endif // TODO

struct ath10k_wmi {
#if 0 // TODO
    enum ath10k_htc_ep_id eid;
<<<<<<< HEAD
    struct completion service_ready;
    struct completion unified_ready;
    struct completion barrier;
    wait_queue_head_t tx_credits_wq;
#endif // TODO
    uint8_t svc_map[WMI_SERVICE_MAX];   // TODO - convert to a proper multi-word bitfield
#if 0 // TODO
=======
    completion_t service_ready;
    completion_t unified_ready;
    completion_t barrier;
    zx_handle_t tx_credits_event;
    DECLARE_BITMAP(svc_map, WMI_SERVICE_MAX);
>>>>>>> 0343b4f4
    struct wmi_cmd_map* cmd;
    struct wmi_vdev_param_map* vdev_param;
    struct wmi_pdev_param_map* pdev_param;
    const struct wmi_ops* ops;
    const struct wmi_peer_flags_map* peer_flags;

    uint32_t num_mem_chunks;
#endif // TODO
    uint32_t rx_decap_mode;
#if 0 // TODO
    struct ath10k_mem_chunk mem_chunks[WMI_MAX_MEM_REQS];
#endif // TODO
};

<<<<<<< HEAD
#if 0 // TODO
=======
#if 0 // NEEDS PORTING
>>>>>>> 0343b4f4
struct ath10k_fw_stats_peer {
    struct list_head list;

    uint8_t peer_macaddr[ETH_ALEN];
    uint32_t peer_rssi;
    uint32_t peer_tx_rate;
    uint32_t peer_rx_rate; /* 10x only */
    uint32_t rx_duration;
};

struct ath10k_fw_extd_stats_peer {
    struct list_head list;

    uint8_t peer_macaddr[ETH_ALEN];
    uint32_t rx_duration;
};

struct ath10k_fw_stats_vdev {
    struct list_head list;

    uint32_t vdev_id;
    uint32_t beacon_snr;
    uint32_t data_snr;
    uint32_t num_tx_frames[4];
    uint32_t num_rx_frames;
    uint32_t num_tx_frames_retries[4];
    uint32_t num_tx_frames_failures[4];
    uint32_t num_rts_fail;
    uint32_t num_rts_success;
    uint32_t num_rx_err;
    uint32_t num_rx_discard;
    uint32_t num_tx_not_acked;
    uint32_t tx_rate_history[10];
    uint32_t beacon_rssi_history[10];
};

struct ath10k_fw_stats_pdev {
    struct list_head list;

    /* PDEV stats */
    int32_t ch_noise_floor;
    uint32_t tx_frame_count; /* Cycles spent transmitting frames */
    uint32_t rx_frame_count; /* Cycles spent receiving frames */
    uint32_t rx_clear_count; /* Total channel busy time, evidently */
    uint32_t cycle_count; /* Total on-channel time */
    uint32_t phy_err_count;
    uint32_t chan_tx_power;
    uint32_t ack_rx_bad;
    uint32_t rts_bad;
    uint32_t rts_good;
    uint32_t fcs_bad;
    uint32_t no_beacons;
    uint32_t mib_int_count;

    /* PDEV TX stats */
    int32_t comp_queued;
    int32_t comp_delivered;
    int32_t msdu_enqued;
    int32_t mpdu_enqued;
    int32_t wmm_drop;
    int32_t local_enqued;
    int32_t local_freed;
    int32_t hw_queued;
    int32_t hw_reaped;
    int32_t underrun;
    uint32_t hw_paused;
    int32_t tx_abort;
    int32_t mpdus_requed;
    uint32_t tx_ko;
    uint32_t data_rc;
    uint32_t self_triggers;
    uint32_t sw_retry_failure;
    uint32_t illgl_rate_phy_err;
    uint32_t pdev_cont_xretry;
    uint32_t pdev_tx_timeout;
    uint32_t pdev_resets;
    uint32_t phy_underrun;
    uint32_t txop_ovf;
    uint32_t seq_posted;
    uint32_t seq_failed_queueing;
    uint32_t seq_completed;
    uint32_t seq_restarted;
    uint32_t mu_seq_posted;
    uint32_t mpdus_sw_flush;
    uint32_t mpdus_hw_filter;
    uint32_t mpdus_truncated;
    uint32_t mpdus_ack_failed;
    uint32_t mpdus_expired;

    /* PDEV RX stats */
    int32_t mid_ppdu_route_change;
    int32_t status_rcvd;
    int32_t r0_frags;
    int32_t r1_frags;
    int32_t r2_frags;
    int32_t r3_frags;
    int32_t htt_msdus;
    int32_t htt_mpdus;
    int32_t loc_msdus;
    int32_t loc_mpdus;
    int32_t oversize_amsdu;
    int32_t phy_errs;
    int32_t phy_err_drop;
    int32_t mpdu_errs;
    int32_t rx_ovfl_errs;
};

struct ath10k_fw_stats {
    bool extended;
    struct list_head pdevs;
    struct list_head vdevs;
    struct list_head peers;
    struct list_head peers_extd;
};

#define ATH10K_TPC_TABLE_TYPE_FLAG      1
#define ATH10K_TPC_PREAM_TABLE_END      0xFFFF

struct ath10k_tpc_table {
    uint32_t pream_idx[WMI_TPC_RATE_MAX];
    uint8_t rate_code[WMI_TPC_RATE_MAX];
    char tpc_value[WMI_TPC_RATE_MAX][WMI_TPC_TX_N_CHAIN * WMI_TPC_BUF_SIZE];
};

struct ath10k_tpc_stats {
    uint32_t reg_domain;
    uint32_t chan_freq;
    uint32_t phy_mode;
    uint32_t twice_antenna_reduction;
    uint32_t twice_max_rd_power;
    int32_t twice_antenna_gain;
    uint32_t power_limit;
    uint32_t num_tx_chain;
    uint32_t ctl;
    uint32_t rate_max;
    uint8_t flag[WMI_TPC_FLAG];
    struct ath10k_tpc_table tpc_table[WMI_TPC_FLAG];
};

struct ath10k_dfs_stats {
    uint32_t phy_errors;
    uint32_t pulses_total;
    uint32_t pulses_detected;
    uint32_t pulses_discarded;
    uint32_t radar_detected;
};

#define ATH10K_MAX_NUM_PEER_IDS (1 << 11) /* htt rx_desc limit */

struct ath10k_peer {
    struct list_head list;
    struct ieee80211_vif* vif;
    struct ieee80211_sta* sta;

    bool removed;
    int vdev_id;
    uint8_t addr[ETH_ALEN];
    DECLARE_BITMAP(peer_ids, ATH10K_MAX_NUM_PEER_IDS);

    /* protected by ar->data_lock */
    struct ieee80211_key_conf* keys[WMI_MAX_KEY_INDEX + 1];
};

struct ath10k_txq {
    struct list_head list;
    unsigned long num_fw_queued;
    unsigned long num_push_allowed;
};

struct ath10k_sta {
    struct ath10k_vif* arvif;

    /* the following are protected by ar->data_lock */
    uint32_t changed; /* IEEE80211_RC_* */
    uint32_t bw;
    uint32_t nss;
    uint32_t smps;
    uint16_t peer_id;
    struct rate_info txrate;

    struct work_struct update_wk;

#ifdef CONFIG_MAC80211_DEBUGFS
    /* protected by conf_mutex */
    bool aggr_mode;
    uint64_t rx_duration;
#endif
};

#define ATH10K_VDEV_SETUP_TIMEOUT (ZX_SEC(5))

enum ath10k_beacon_state {
    ATH10K_BEACON_SCHEDULED = 0,
    ATH10K_BEACON_SENDING,
    ATH10K_BEACON_SENT,
};

struct ath10k_vif {
    struct list_head list;

    uint32_t vdev_id;
    uint16_t peer_id;
    enum wmi_vdev_type vdev_type;
    enum wmi_vdev_subtype vdev_subtype;
    uint32_t beacon_interval;
    uint32_t dtim_period;
    struct sk_buff* beacon;
    /* protected by data_lock */
    enum ath10k_beacon_state beacon_state;
    void* beacon_buf;
    dma_addr_t beacon_paddr;
    unsigned long tx_paused; /* arbitrary values defined by target */

    struct ath10k* ar;
    struct ieee80211_vif* vif;

    bool is_started;
    bool is_up;
    bool spectral_enabled;
    bool ps;
    uint32_t aid;
    uint8_t bssid[ETH_ALEN];

    struct ieee80211_key_conf* wep_keys[WMI_MAX_KEY_INDEX + 1];
    int8_t def_wep_key_idx;

    uint16_t tx_seq_no;

    union {
        struct {
            uint32_t uapsd;
        } sta;
        struct {
            /* 512 stations */
            uint8_t tim_bitmap[64];
            uint8_t tim_len;
            uint32_t ssid_len;
            uint8_t ssid[IEEE80211_MAX_SSID_LEN];
            bool hidden_ssid;
            /* P2P_IE with NoA attribute for P2P_GO case */
            uint32_t noa_len;
            uint8_t* noa_data;
        } ap;
    } u;

    bool use_cts_prot;
    bool nohwcrypt;
    int num_legacy_stations;
    int txpower;
    struct wmi_wmm_params_all_arg wmm_params;
    struct work_struct ap_csa_work;
    struct delayed_work connection_loss_work;
    struct cfg80211_bitrate_mask bitrate_mask;
};

struct ath10k_vif_iter {
    uint32_t vdev_id;
    struct ath10k_vif* arvif;
};
<<<<<<< HEAD
#endif // TODO
=======
#endif // NEEDS PORTING
>>>>>>> 0343b4f4

/* Copy Engine register dump, protected by ce-lock */
struct ath10k_ce_crash_data {
    uint32_t base_addr;
    uint32_t src_wr_idx;
    uint32_t src_r_idx;
    uint32_t dst_wr_idx;
    uint32_t dst_r_idx;
};

struct ath10k_ce_crash_hdr {
    uint32_t ce_count;
    uint32_t reserved[3]; /* for future use */
    struct ath10k_ce_crash_data entries[];
};

/* used for crash-dump storage, protected by data-lock */
struct ath10k_fw_crash_data {
    bool crashed_since_read;

    uint8_t uuid[16];
    struct timespec timestamp;
    uint32_t registers[REG_DUMP_COUNT_QCA988X];
    struct ath10k_ce_crash_data ce_crash_data[CE_COUNT_MAX];
};

<<<<<<< HEAD
#if 0 // TODO
=======
#if 0 // NEEDS PORTING
>>>>>>> 0343b4f4
struct ath10k_debug {
    struct dentry* debugfs_phy;

    struct ath10k_fw_stats fw_stats;
    completion_t fw_stats_complete;
    bool fw_stats_done;

    unsigned long htt_stats_mask;
    struct delayed_work htt_stats_dwork;
    struct ath10k_dfs_stats dfs_stats;
    struct ath_dfs_pool_stats dfs_pool_stats;

    /* used for tpc-dump storage, protected by data-lock */
    struct ath10k_tpc_stats* tpc_stats;

    completion_t tpc_complete;

    /* protected by conf_mutex */
    uint64_t fw_dbglog_mask;
    uint32_t fw_dbglog_level;
    uint32_t pktlog_filter;
    uint32_t reg_addr;
    uint32_t nf_cal_period;
    void* cal_data;

    struct ath10k_fw_crash_data* fw_crash_data;
};
<<<<<<< HEAD
#endif // TODO
=======
#endif // NEEDS PORTING
>>>>>>> 0343b4f4

enum ath10k_state {
    ATH10K_STATE_OFF = 0,
    ATH10K_STATE_ON,

    /* When doing firmware recovery the device is first powered down.
     * mac80211 is supposed to call in to start() hook later on. It is
     * however possible that driver unloading and firmware crash overlap.
     * mac80211 can wait on conf_mutex in stop() while the device is
     * stopped in ath10k_core_restart() work holding conf_mutex. The state
     * RESTARTED means that the device is up and mac80211 has started hw
     * reconfiguration. Once mac80211 is done with the reconfiguration we
     * set the state to STATE_ON in reconfig_complete().
     */
    ATH10K_STATE_RESTARTING,
    ATH10K_STATE_RESTARTED,

    /* The device has crashed while restarting hw. This state is like ON
     * but commands are blocked in HTC and -ECOMM response is given. This
     * prevents completion timeouts and makes the driver more responsive to
     * userspace commands. This is also prevents recursive recovery.
     */
    ATH10K_STATE_WEDGED,

    /* factory tests */
    ATH10K_STATE_UTF,
};

enum ath10k_firmware_mode {
    /* the default mode, standard 802.11 functionality */
    ATH10K_FIRMWARE_MODE_NORMAL,

    /* factory tests etc */
    ATH10K_FIRMWARE_MODE_UTF,
};

enum ath10k_fw_features {
    /* wmi_mgmt_rx_hdr contains extra RSSI information */
    ATH10K_FW_FEATURE_EXT_WMI_MGMT_RX = 0,

    /* Firmware from 10X branch. Deprecated, don't use in new code. */
    ATH10K_FW_FEATURE_WMI_10X = 1,

    /* firmware support tx frame management over WMI, otherwise it's HTT */
    ATH10K_FW_FEATURE_HAS_WMI_MGMT_TX = 2,

    /* Firmware does not support P2P */
    ATH10K_FW_FEATURE_NO_P2P = 3,

    /* Firmware 10.2 feature bit. The ATH10K_FW_FEATURE_WMI_10X feature
     * bit is required to be set as well. Deprecated, don't use in new
     * code.
     */
    ATH10K_FW_FEATURE_WMI_10_2 = 4,

    /* Some firmware revisions lack proper multi-interface client powersave
     * implementation. Enabling PS could result in connection drops,
     * traffic stalls, etc.
     */
    ATH10K_FW_FEATURE_MULTI_VIF_PS_SUPPORT = 5,

    /* Some firmware revisions have an incomplete WoWLAN implementation
     * despite WMI service bit being advertised. This feature flag is used
     * to distinguish whether WoWLAN is really supported or not.
     */
    ATH10K_FW_FEATURE_WOWLAN_SUPPORT = 6,

    /* Don't trust error code from otp.bin */
    ATH10K_FW_FEATURE_IGNORE_OTP_RESULT = 7,

    /* Some firmware revisions pad 4th hw address to 4 byte boundary making
     * it 8 bytes long in Native Wifi Rx decap.
     */
    ATH10K_FW_FEATURE_NO_NWIFI_DECAP_4ADDR_PADDING = 8,

    /* Firmware supports bypassing PLL setting on init. */
    ATH10K_FW_FEATURE_SUPPORTS_SKIP_CLOCK_INIT = 9,

    /* Raw mode support. If supported, FW supports receiving and trasmitting
     * frames in raw mode.
     */
    ATH10K_FW_FEATURE_RAW_MODE_SUPPORT = 10,

    /* Firmware Supports Adaptive CCA*/
    ATH10K_FW_FEATURE_SUPPORTS_ADAPTIVE_CCA = 11,

    /* Firmware supports management frame protection */
    ATH10K_FW_FEATURE_MFP_SUPPORT = 12,

    /* Firmware supports pull-push model where host shares it's software
     * queue state with firmware and firmware generates fetch requests
     * telling host which queues to dequeue tx from.
     *
     * Primary function of this is improved MU-MIMO performance with
     * multiple clients.
     */
    ATH10K_FW_FEATURE_PEER_FLOW_CONTROL = 13,

    /* Firmware supports BT-Coex without reloading firmware via pdev param.
     * To support Bluetooth coexistence pdev param, WMI_COEX_GPIO_SUPPORT of
     * extended resource config should be enabled always. This firmware IE
     * is used to configure WMI_COEX_GPIO_SUPPORT.
     */
    ATH10K_FW_FEATURE_BTCOEX_PARAM = 14,

    /* Unused flag and proven to be not working, enable this if you want
     * to experiment sending NULL func data frames in HTT TX
     */
    ATH10K_FW_FEATURE_SKIP_NULL_FUNC_WAR = 15,

    /* Firmware allow other BSS mesh broadcast/multicast frames without
     * creating monitor interface. Appropriate rxfilters are programmed for
     * mesh vdev by firmware itself. This feature flags will be used for
     * not creating monitor vdev while configuring mesh node.
     */
    ATH10K_FW_FEATURE_ALLOWS_MESH_BCAST = 16,

    /* keep last */
    ATH10K_FW_FEATURE_COUNT,
};

enum ath10k_dev_flags {
    /* Indicates that ath10k device is during CAC phase of DFS */
    ATH10K_CAC_RUNNING = 1 << 0,
    ATH10K_FLAG_CORE_REGISTERED = 1 << 1,

    /* Device has crashed and needs to restart. This indicates any pending
     * waiters should immediately cancel instead of waiting for a time out.
     */
    ATH10K_FLAG_CRASH_FLUSH = 1 << 2,

    /* Use Raw mode instead of native WiFi Tx/Rx encap mode.
     * Raw mode supports both hardware and software crypto. Native WiFi only
     * supports hardware crypto.
     */
    ATH10K_FLAG_RAW_MODE = 1 << 3,

    /* Disable HW crypto engine */
    ATH10K_FLAG_HW_CRYPTO_DISABLED = 1 << 4,

    /* Bluetooth coexistance enabled */
    ATH10K_FLAG_BTCOEX = 1 << 5,

    /* Per Station statistics service */
<<<<<<< HEAD
    ATH10K_FLAG_PEER_STATS = 1 << 6,
=======
    ATH10K_FLAG_PEER_STATS,

    /* keep last */
    ATH10K_FLAG_MAX,
>>>>>>> 0343b4f4
};

enum ath10k_cal_mode {
    ATH10K_CAL_MODE_FILE,
    ATH10K_CAL_MODE_OTP,
    ATH10K_PRE_CAL_MODE_FILE,
    ATH10K_CAL_MODE_EEPROM,
};

enum ath10k_crypt_mode {
    /* Only use hardware crypto engine */
    ATH10K_CRYPT_MODE_HW,
    /* Only use software crypto engine */
    ATH10K_CRYPT_MODE_SW,
};

static inline const char* ath10k_cal_mode_str(enum ath10k_cal_mode mode) {
    switch (mode) {
    case ATH10K_CAL_MODE_FILE:
        return "file";
    case ATH10K_CAL_MODE_OTP:
        return "otp";
    case ATH10K_PRE_CAL_MODE_FILE:
        return "pre-cal-file";
    case ATH10K_CAL_MODE_EEPROM:
        return "eeprom";
    }

    return "unknown";
}

<<<<<<< HEAD
// Fuchsia-specific construct
=======
>>>>>>> 0343b4f4
struct ath10k_firmware {
    zx_handle_t vmo;
    uint8_t* data;
    size_t size;
};

<<<<<<< HEAD
#if 0 // TODO
=======
>>>>>>> 0343b4f4
enum ath10k_scan_state {
    ATH10K_SCAN_IDLE,
    ATH10K_SCAN_STARTING,
    ATH10K_SCAN_RUNNING,
    ATH10K_SCAN_ABORTING,
};

static inline const char* ath10k_scan_state_str(enum ath10k_scan_state state) {
    switch (state) {
    case ATH10K_SCAN_IDLE:
        return "idle";
    case ATH10K_SCAN_STARTING:
        return "starting";
    case ATH10K_SCAN_RUNNING:
        return "running";
    case ATH10K_SCAN_ABORTING:
        return "aborting";
    }

    return "unknown";
}

enum ath10k_tx_pause_reason {
    ATH10K_TX_PAUSE_Q_FULL,
    ATH10K_TX_PAUSE_MAX,
};
#endif // TODO

struct ath10k_fw_file {
    struct ath10k_firmware firmware;
<<<<<<< HEAD
    size_t firmware_size;
=======
>>>>>>> 0343b4f4

    char fw_version[ETHTOOL_FWVERS_LEN];

    uint64_t fw_features;

    enum ath10k_fw_wmi_op_version wmi_op_version;
    enum ath10k_fw_htt_op_version htt_op_version;

    const void* firmware_data;
    size_t firmware_len;

    const void* otp_data;
    size_t otp_len;

    const void* codeswap_data;
    size_t codeswap_len;

    /* The original idea of struct ath10k_fw_file was that it only
     * contains struct firmware and pointers to various parts (actual
     * firmware binary, otp, metadata etc) of the file. This seg_info
     * is actually created separate but as this is used similarly as
     * the other firmware components it's more convenient to have it
     * here.
     */
    struct ath10k_swap_code_seg_info* firmware_swap_code_seg_info;
};

struct ath10k_fw_components {
    struct ath10k_firmware board;
    const void* board_data;
    size_t board_len;

    struct ath10k_fw_file fw_file;
};

<<<<<<< HEAD
#if 0 // TODO
struct ath10k_per_peer_tx_stats {
    uint32_t     succ_bytes;
    uint32_t     retry_bytes;
    uint32_t     failed_bytes;
    uint8_t      ratecode;
    uint8_t      flags;
    uint16_t     peer_id;
    uint16_t     succ_pkts;
    uint16_t     retry_pkts;
    uint16_t     failed_pkts;
    uint16_t     duration;
    uint32_t     reserved1;
    uint32_t     reserved2;
};
#endif // TODO
=======
#if 0 // NEEDS PORTING
struct ath10k_per_peer_tx_stats {
    uint32_t succ_bytes;
    uint32_t retry_bytes;
    uint32_t failed_bytes;
    uint8_t  ratecode;
    uint8_t  flags;
    uint16_t peer_id;
    uint16_t succ_pkts;
    uint16_t retry_pkts;
    uint16_t failed_pkts;
    uint16_t duration;
    uint32_t reserved1;
    uint32_t reserved2;
};
#endif // NEEDS PORTING
>>>>>>> 0343b4f4

struct ath10k {
    struct ath_common ath_common;
    zx_device_t* zxdev;
    uint8_t mac_addr[ETH_ALEN];

    enum ath10k_hw_rev hw_rev;
    uint16_t dev_id;
    uint32_t chip_id;
    uint32_t target_version;
    uint8_t fw_version_major;
    uint32_t fw_version_minor;
    uint16_t fw_version_release;
    uint16_t fw_version_build;
    uint32_t fw_stats_req_mask;
    uint32_t phy_capability;
    uint32_t hw_min_tx_power;
    uint32_t hw_max_tx_power;
    uint32_t hw_eeprom_rd;
    uint32_t ht_cap_info;
    uint32_t vht_cap_info;
    uint32_t num_rf_chains;
    uint32_t max_spatial_stream;
    /* protected by conf_mutex */
    uint32_t low_5ghz_chan;
    uint32_t high_5ghz_chan;
    bool ani_enabled;

    bool p2p;

    struct {
        enum ath10k_bus bus;
        const struct ath10k_hif_ops* ops;
    } hif;

    completion_t target_suspend;

    const struct ath10k_hw_regs* regs;
    const struct ath10k_hw_ce_regs* hw_ce_regs;
    const struct ath10k_hw_values* hw_values;
    struct ath10k_bmi bmi;
    struct ath10k_wmi wmi;
    struct ath10k_htc htc;
    struct ath10k_htt htt;

    struct ath10k_hw_params hw_params;

    /* contains the firmware images used with ATH10K_FIRMWARE_MODE_NORMAL */
    struct ath10k_fw_components normal_mode_fw;

    /* READ-ONLY images of the running firmware, which can be either
     * normal or UTF. Do not modify, release etc!
     */
    const struct ath10k_fw_components* running_fw;

    struct ath10k_firmware pre_cal_file;
    struct ath10k_firmware cal_file;

    struct {
        uint32_t vendor;
        uint32_t device;
        uint32_t subsystem_vendor;
        uint32_t subsystem_device;

        bool bmi_ids_valid;
        uint8_t bmi_board_id;
        uint8_t bmi_chip_id;

        char bdf_ext[ATH10K_SMBIOS_BDF_EXT_STR_LENGTH];
    } id;

    int fw_api;
    int bd_api;
    enum ath10k_cal_mode cal_mode;

#if 0 // TODO
    struct {
        completion_t started;
        completion_t completed;
        completion_t on_channel;
#if 0 // NEEDS PORTING
        struct delayed_work timeout;
#endif // NEEDS PORTING
        enum ath10k_scan_state state;
        bool is_roc;
        int vdev_id;
        int roc_freq;
        bool roc_notify;
    } scan;

#if 0 // NEEDS PORTING
    struct {
        struct ieee80211_supported_band sbands[NUM_NL80211_BANDS];
    } mac;

    /* should never be NULL; needed for regular htt rx */
    struct ieee80211_channel* rx_channel;

    /* valid during scan; needed for mgmt rx during scan */
    struct ieee80211_channel* scan_channel;

    /* current operating channel definition */
    struct cfg80211_chan_def chandef;

    /* currently configured operating channel in firmware */
    struct ieee80211_channel* tgt_oper_chan;
#endif // NEEDS PORTING

    unsigned long long free_vdev_map;
    struct ath10k_vif* monitor_arvif;
    bool monitor;
    int monitor_vdev_id;
    bool monitor_started;
    unsigned int filter_flags;
<<<<<<< HEAD
#endif // TODO

    atomic_ulong dev_flags;
#if 0 // TODO
=======

    DECLARE_BITMAP(dev_flags, ATH10K_FLAG_MAX);
>>>>>>> 0343b4f4
    bool dfs_block_radar_events;

    /* protected by conf_mutex */
    bool radar_enabled;
    int num_started_vdevs;

    /* Protected by conf-mutex */
    uint8_t cfg_tx_chainmask;
    uint8_t cfg_rx_chainmask;

    completion_t install_key_done;

    completion_t vdev_setup_done;

#if 0 // NEEDS PORTING
    struct workqueue_struct* workqueue;
    /* Auxiliary workqueue */
    struct workqueue_struct* workqueue_aux;
<<<<<<< HEAD
#endif // TODO
=======
#endif // NEEDS PORTING
>>>>>>> 0343b4f4

    /* prevents concurrent FW reconfiguration */
    mtx_t conf_mutex;

    /* protects shared structure data */
    mtx_t data_lock;
    /* protects: ar->txqs, artxq->list */
    mtx_t txqs_lock;

    list_node_t txqs;
    list_node_t arvifs;
    list_node_t peers;
<<<<<<< HEAD
#if 0 // TODO
=======
#if 0 // NEEDS PORTING
>>>>>>> 0343b4f4
    struct ath10k_peer* peer_map[ATH10K_MAX_NUM_PEER_IDS];
    wait_queue_head_t peer_mapping_wq;
#endif // NEEDS PORTING

    /* protected by conf_mutex */
    int num_peers;
    int num_stations;
#endif // TODO

    int max_num_peers;
    int max_num_stations;
    int max_num_vdevs;
    int max_num_tdls_vdevs;
    int num_active_peers;
    int num_tids;

<<<<<<< HEAD
#if 0 // TODO
    struct work_struct svc_rdy_work;
    struct sk_buff* svc_rdy_skb;
=======
    struct ath10k_msg_buf* svc_rdy_buf;

    struct ath10k_msg_buf_state msg_buf_state;
>>>>>>> 0343b4f4

#if 0 // NEEDS PORTING
    struct work_struct offchan_tx_work;
    struct sk_buff_head offchan_tx_queue;
    completion_t offchan_tx_completed;
    struct sk_buff* offchan_tx_skb;

    struct work_struct wmi_mgmt_tx_work;
    struct sk_buff_head wmi_mgmt_tx_queue;
<<<<<<< HEAD
#endif // TODO

    enum ath10k_state state;

    thrd_t register_work;
#if 0 // TODO
    thrd_t restart_work;
#endif // TODO

#if 0 // TODO
=======
#endif // NEEDS PORTING

    enum ath10k_state state;

    thrd_t isr_thread;
    thrd_t register_work;
    thrd_t restart_work;

#if 0 // NEEDS PORTING
>>>>>>> 0343b4f4
    /* cycle count is reported twice for each visited channel during scan.
     * access protected by data_lock
     */
    uint32_t survey_last_rx_clear_count;
    uint32_t survey_last_cycle_count;
    struct survey_info survey[ATH10K_NUM_CHANS];
#endif // NEEDS PORTING

    /* Channel info events are expected to come in pairs without and with
     * COMPLETE flag set respectively for each channel visit during scan.
     *
     * However there are deviations from this rule. This flag is used to
     * avoid reporting garbage data.
     */
    bool ch_info_can_report_survey;
    completion_t bss_survey_done;

#if 0 // NEEDS PORTING
    struct dfs_pattern_detector* dfs_detector;

    unsigned long tx_paused; /* see ATH10K_TX_PAUSE_ */

#ifdef CONFIG_ATH10K_DEBUGFS
    struct ath10k_debug debug;
    struct {
        /* relay(fs) channel for spectral scan */
        struct rchan* rfs_chan_spec_scan;

        /* spectral_mode and spec_config are protected by conf_mutex */
        enum ath10k_spectral_mode mode;
        struct ath10k_spec_scan config;
    } spectral;
#endif

    struct {
        /* protected by conf_mutex */
        struct ath10k_fw_components utf_mode_fw;

        /* protected by data_lock */
        bool utf_monitor;
    } testmode;
<<<<<<< HEAD
#endif // TODO
=======
#endif // NEEDS PORTING
>>>>>>> 0343b4f4

    struct {
        /* protected by data_lock */
        uint32_t fw_crash_counter;
        uint32_t fw_warm_reset_counter;
        uint32_t fw_cold_reset_counter;
    } stats;

#if 0 // TODO
    struct ath10k_thermal thermal;
#endif // TODO
    struct ath10k_wow wow;
<<<<<<< HEAD
#if 0 // TODO
=======
#if 0 // NEEDS PORTING
>>>>>>> 0343b4f4
    struct ath10k_per_peer_tx_stats peer_tx_stats;

    /* NAPI */
    struct net_device napi_dev;
    struct napi_struct napi;

    struct work_struct set_coverage_class_work;
    /* protected by conf_mutex */
    struct {
        /* writing also protected by data_lock */
        int16_t coverage_class;

        uint32_t reg_phyclk;
        uint32_t reg_slottime_conf;
        uint32_t reg_slottime_orig;
        uint32_t reg_ack_cts_timeout_conf;
        uint32_t reg_ack_cts_timeout_orig;
    } fw_coverage;
<<<<<<< HEAD
#endif // TODO
=======
#endif // NEEDS PORTING
>>>>>>> 0343b4f4

    /* must be last */
    void* drv_priv;
};

static inline bool ath10k_peer_stats_enabled(struct ath10k* ar) {
<<<<<<< HEAD
    if ((ar->dev_flags & ATH10K_FLAG_PEER_STATS) &&
            ar->wmi.svc_map[WMI_SERVICE_PEER_STATS]) {
=======
    if (test_bit(ATH10K_FLAG_PEER_STATS, ar->dev_flags)
        && test_bit(WMI_SERVICE_PEER_STATS, ar->wmi.svc_map)) {
>>>>>>> 0343b4f4
        return true;
    }

    return false;
}

zx_status_t ath10k_core_create(struct ath10k** ar_ptr, size_t priv_size,
                               zx_device_t* dev, enum ath10k_bus bus,
                               enum ath10k_hw_rev hw_rev,
                               const struct ath10k_hif_ops* hif_ops);
void ath10k_core_destroy(struct ath10k* ar);
void ath10k_core_get_fw_features_str(struct ath10k* ar,
                                     char* buf,
                                     size_t max_len);
zx_status_t ath10k_core_fetch_firmware_api_n(struct ath10k* ar, const char* name,
<<<<<<< HEAD
        struct ath10k_fw_file* fw_file);
=======
                                             struct ath10k_fw_file* fw_file);
>>>>>>> 0343b4f4

zx_status_t ath10k_core_start(struct ath10k* ar, enum ath10k_firmware_mode mode,
                              const struct ath10k_fw_components* fw_components);
zx_status_t ath10k_wait_for_suspend(struct ath10k* ar, uint32_t suspend_opt);
void ath10k_core_stop(struct ath10k* ar);
zx_status_t ath10k_core_register(struct ath10k* ar, uint32_t chip_id);
void ath10k_core_unregister(struct ath10k* ar);

#endif /* _CORE_H_ */<|MERGE_RESOLUTION|>--- conflicted
+++ resolved
@@ -22,13 +22,10 @@
 #include <stdatomic.h>
 #include <stdint.h>
 #include <threads.h>
-<<<<<<< HEAD
-#include <threads.h>
-=======
->>>>>>> 0343b4f4
 
 #include <sync/completion.h>
 #include <ddk/device.h>
+#include <wlan/protocol/mac.h>
 
 #include "linuxisms.h"
 #include "htt.h"
@@ -38,10 +35,7 @@
 #include "targaddrs.h"
 #include "wmi.h"
 #include "../ath.h"
-<<<<<<< HEAD
-=======
 #include "thermal.h"
->>>>>>> 0343b4f4
 #include "wow.h"
 #include "swap.h"
 
@@ -122,7 +116,6 @@
     bool done_sent;
 };
 
-#if 0 // TODO
 struct ath10k_mem_chunk {
     io_buffer_t handle;
     void* vaddr;
@@ -130,26 +123,14 @@
     uint32_t len;
     uint32_t req_id;
 };
-#endif // TODO
 
 struct ath10k_wmi {
-#if 0 // TODO
     enum ath10k_htc_ep_id eid;
-<<<<<<< HEAD
-    struct completion service_ready;
-    struct completion unified_ready;
-    struct completion barrier;
-    wait_queue_head_t tx_credits_wq;
-#endif // TODO
-    uint8_t svc_map[WMI_SERVICE_MAX];   // TODO - convert to a proper multi-word bitfield
-#if 0 // TODO
-=======
     completion_t service_ready;
     completion_t unified_ready;
     completion_t barrier;
     zx_handle_t tx_credits_event;
     DECLARE_BITMAP(svc_map, WMI_SERVICE_MAX);
->>>>>>> 0343b4f4
     struct wmi_cmd_map* cmd;
     struct wmi_vdev_param_map* vdev_param;
     struct wmi_pdev_param_map* pdev_param;
@@ -157,18 +138,11 @@
     const struct wmi_peer_flags_map* peer_flags;
 
     uint32_t num_mem_chunks;
-#endif // TODO
     uint32_t rx_decap_mode;
-#if 0 // TODO
     struct ath10k_mem_chunk mem_chunks[WMI_MAX_MEM_REQS];
-#endif // TODO
-};
-
-<<<<<<< HEAD
-#if 0 // TODO
-=======
-#if 0 // NEEDS PORTING
->>>>>>> 0343b4f4
+};
+
+#if 0 // NEEDS PORTING
 struct ath10k_fw_stats_peer {
     struct list_head list;
 
@@ -284,8 +258,8 @@
     struct list_head peers_extd;
 };
 
-#define ATH10K_TPC_TABLE_TYPE_FLAG      1
-#define ATH10K_TPC_PREAM_TABLE_END      0xFFFF
+#define ATH10K_TPC_TABLE_TYPE_FLAG  1
+#define ATH10K_TPC_PREAM_TABLE_END  0xFFFF
 
 struct ath10k_tpc_table {
     uint32_t pream_idx[WMI_TPC_RATE_MAX];
@@ -357,82 +331,22 @@
     uint64_t rx_duration;
 #endif
 };
+#endif
 
 #define ATH10K_VDEV_SETUP_TIMEOUT (ZX_SEC(5))
 
+#if 0
 enum ath10k_beacon_state {
     ATH10K_BEACON_SCHEDULED = 0,
     ATH10K_BEACON_SENDING,
     ATH10K_BEACON_SENT,
 };
 
-struct ath10k_vif {
-    struct list_head list;
-
-    uint32_t vdev_id;
-    uint16_t peer_id;
-    enum wmi_vdev_type vdev_type;
-    enum wmi_vdev_subtype vdev_subtype;
-    uint32_t beacon_interval;
-    uint32_t dtim_period;
-    struct sk_buff* beacon;
-    /* protected by data_lock */
-    enum ath10k_beacon_state beacon_state;
-    void* beacon_buf;
-    dma_addr_t beacon_paddr;
-    unsigned long tx_paused; /* arbitrary values defined by target */
-
-    struct ath10k* ar;
-    struct ieee80211_vif* vif;
-
-    bool is_started;
-    bool is_up;
-    bool spectral_enabled;
-    bool ps;
-    uint32_t aid;
-    uint8_t bssid[ETH_ALEN];
-
-    struct ieee80211_key_conf* wep_keys[WMI_MAX_KEY_INDEX + 1];
-    int8_t def_wep_key_idx;
-
-    uint16_t tx_seq_no;
-
-    union {
-        struct {
-            uint32_t uapsd;
-        } sta;
-        struct {
-            /* 512 stations */
-            uint8_t tim_bitmap[64];
-            uint8_t tim_len;
-            uint32_t ssid_len;
-            uint8_t ssid[IEEE80211_MAX_SSID_LEN];
-            bool hidden_ssid;
-            /* P2P_IE with NoA attribute for P2P_GO case */
-            uint32_t noa_len;
-            uint8_t* noa_data;
-        } ap;
-    } u;
-
-    bool use_cts_prot;
-    bool nohwcrypt;
-    int num_legacy_stations;
-    int txpower;
-    struct wmi_wmm_params_all_arg wmm_params;
-    struct work_struct ap_csa_work;
-    struct delayed_work connection_loss_work;
-    struct cfg80211_bitrate_mask bitrate_mask;
-};
-
 struct ath10k_vif_iter {
     uint32_t vdev_id;
     struct ath10k_vif* arvif;
 };
-<<<<<<< HEAD
-#endif // TODO
-=======
-#endif // NEEDS PORTING
->>>>>>> 0343b4f4
+#endif // NEEDS PORTING
 
 /* Copy Engine register dump, protected by ce-lock */
 struct ath10k_ce_crash_data {
@@ -459,11 +373,7 @@
     struct ath10k_ce_crash_data ce_crash_data[CE_COUNT_MAX];
 };
 
-<<<<<<< HEAD
-#if 0 // TODO
-=======
-#if 0 // NEEDS PORTING
->>>>>>> 0343b4f4
+#if 0 // NEEDS PORTING
 struct ath10k_debug {
     struct dentry* debugfs_phy;
 
@@ -491,11 +401,7 @@
 
     struct ath10k_fw_crash_data* fw_crash_data;
 };
-<<<<<<< HEAD
-#endif // TODO
-=======
-#endif // NEEDS PORTING
->>>>>>> 0343b4f4
+#endif // NEEDS PORTING
 
 enum ath10k_state {
     ATH10K_STATE_OFF = 0,
@@ -619,41 +525,39 @@
 
 enum ath10k_dev_flags {
     /* Indicates that ath10k device is during CAC phase of DFS */
-    ATH10K_CAC_RUNNING = 1 << 0,
-    ATH10K_FLAG_CORE_REGISTERED = 1 << 1,
+    ATH10K_CAC_RUNNING,
+    ATH10K_FLAG_CORE_REGISTERED,
 
     /* Device has crashed and needs to restart. This indicates any pending
      * waiters should immediately cancel instead of waiting for a time out.
      */
-    ATH10K_FLAG_CRASH_FLUSH = 1 << 2,
+    ATH10K_FLAG_CRASH_FLUSH,
 
     /* Use Raw mode instead of native WiFi Tx/Rx encap mode.
      * Raw mode supports both hardware and software crypto. Native WiFi only
      * supports hardware crypto.
      */
-    ATH10K_FLAG_RAW_MODE = 1 << 3,
+    ATH10K_FLAG_RAW_MODE,
 
     /* Disable HW crypto engine */
-    ATH10K_FLAG_HW_CRYPTO_DISABLED = 1 << 4,
+    ATH10K_FLAG_HW_CRYPTO_DISABLED,
 
     /* Bluetooth coexistance enabled */
-    ATH10K_FLAG_BTCOEX = 1 << 5,
+    ATH10K_FLAG_BTCOEX,
 
     /* Per Station statistics service */
-<<<<<<< HEAD
-    ATH10K_FLAG_PEER_STATS = 1 << 6,
-=======
     ATH10K_FLAG_PEER_STATS,
 
     /* keep last */
     ATH10K_FLAG_MAX,
->>>>>>> 0343b4f4
 };
 
 enum ath10k_cal_mode {
     ATH10K_CAL_MODE_FILE,
     ATH10K_CAL_MODE_OTP,
+    ATH10K_CAL_MODE_DT,
     ATH10K_PRE_CAL_MODE_FILE,
+    ATH10K_PRE_CAL_MODE_DT,
     ATH10K_CAL_MODE_EEPROM,
 };
 
@@ -670,8 +574,12 @@
         return "file";
     case ATH10K_CAL_MODE_OTP:
         return "otp";
+    case ATH10K_CAL_MODE_DT:
+        return "dt";
     case ATH10K_PRE_CAL_MODE_FILE:
         return "pre-cal-file";
+    case ATH10K_PRE_CAL_MODE_DT:
+        return "pre-cal-dt";
     case ATH10K_CAL_MODE_EEPROM:
         return "eeprom";
     }
@@ -679,20 +587,12 @@
     return "unknown";
 }
 
-<<<<<<< HEAD
-// Fuchsia-specific construct
-=======
->>>>>>> 0343b4f4
 struct ath10k_firmware {
     zx_handle_t vmo;
     uint8_t* data;
     size_t size;
 };
 
-<<<<<<< HEAD
-#if 0 // TODO
-=======
->>>>>>> 0343b4f4
 enum ath10k_scan_state {
     ATH10K_SCAN_IDLE,
     ATH10K_SCAN_STARTING,
@@ -719,18 +619,13 @@
     ATH10K_TX_PAUSE_Q_FULL,
     ATH10K_TX_PAUSE_MAX,
 };
-#endif // TODO
 
 struct ath10k_fw_file {
     struct ath10k_firmware firmware;
-<<<<<<< HEAD
-    size_t firmware_size;
-=======
->>>>>>> 0343b4f4
 
     char fw_version[ETHTOOL_FWVERS_LEN];
 
-    uint64_t fw_features;
+    DECLARE_BITMAP(fw_features, ATH10K_FW_FEATURE_COUNT);
 
     enum ath10k_fw_wmi_op_version wmi_op_version;
     enum ath10k_fw_htt_op_version htt_op_version;
@@ -762,24 +657,6 @@
     struct ath10k_fw_file fw_file;
 };
 
-<<<<<<< HEAD
-#if 0 // TODO
-struct ath10k_per_peer_tx_stats {
-    uint32_t     succ_bytes;
-    uint32_t     retry_bytes;
-    uint32_t     failed_bytes;
-    uint8_t      ratecode;
-    uint8_t      flags;
-    uint16_t     peer_id;
-    uint16_t     succ_pkts;
-    uint16_t     retry_pkts;
-    uint16_t     failed_pkts;
-    uint16_t     duration;
-    uint32_t     reserved1;
-    uint32_t     reserved2;
-};
-#endif // TODO
-=======
 #if 0 // NEEDS PORTING
 struct ath10k_per_peer_tx_stats {
     uint32_t succ_bytes;
@@ -796,7 +673,53 @@
     uint32_t reserved2;
 };
 #endif // NEEDS PORTING
->>>>>>> 0343b4f4
+
+#define MAX_SSID_LEN 32
+
+struct ath10k_vif {
+    uint32_t vdev_id;
+    uint16_t peer_id;
+    enum wmi_vdev_type vdev_type;
+    enum wmi_vdev_subtype vdev_subtype;
+    uint32_t beacon_interval;
+    uint32_t dtim_period;
+    void* beacon_buf;
+    unsigned long tx_paused; /* arbitrary values defined by target */
+
+    struct ath10k* ar;
+
+    bool is_started;
+    bool is_up;
+    bool spectral_enabled;
+    bool ps;
+    uint32_t aid;
+    uint8_t bssid[ETH_ALEN];
+
+    uint16_t tx_seq_no;
+
+    union {
+        struct {
+            uint32_t uapsd;
+        } sta;
+        struct {
+            /* 512 stations */
+            uint8_t tim_bitmap[64];
+            uint8_t tim_len;
+            uint32_t ssid_len;
+            uint8_t ssid[MAX_SSID_LEN];
+            bool hidden_ssid;
+            /* P2P_IE with NoA attribute for P2P_GO case */
+            uint32_t noa_len;
+            uint8_t* noa_data;
+        } ap;
+    } u;
+
+    bool use_cts_prot;
+    bool nohwcrypt;
+    int num_legacy_stations;
+    int txpower;
+    struct wmi_wmm_params_all_arg wmm_params;
+};
 
 struct ath10k {
     struct ath_common ath_common;
@@ -825,12 +748,19 @@
     uint32_t high_5ghz_chan;
     bool ani_enabled;
 
+    completion_t init_complete;
+
     bool p2p;
 
     struct {
         enum ath10k_bus bus;
         const struct ath10k_hif_ops* ops;
     } hif;
+
+    struct {
+       wlanmac_ifc_t* ifc;
+       void* cookie;
+    } wlanmac;
 
     completion_t target_suspend;
 
@@ -872,11 +802,9 @@
     int bd_api;
     enum ath10k_cal_mode cal_mode;
 
-#if 0 // TODO
     struct {
         completion_t started;
         completion_t completed;
-        completion_t on_channel;
 #if 0 // NEEDS PORTING
         struct delayed_work timeout;
 #endif // NEEDS PORTING
@@ -891,13 +819,15 @@
     struct {
         struct ieee80211_supported_band sbands[NUM_NL80211_BANDS];
     } mac;
+#endif // NEEDS PORTING
 
     /* should never be NULL; needed for regular htt rx */
-    struct ieee80211_channel* rx_channel;
+    wlan_channel_t rx_channel;
 
     /* valid during scan; needed for mgmt rx during scan */
-    struct ieee80211_channel* scan_channel;
-
+    wlan_channel_t scan_channel;
+
+#if 0 // NEEDS PORTING
     /* current operating channel definition */
     struct cfg80211_chan_def chandef;
 
@@ -906,20 +836,14 @@
 #endif // NEEDS PORTING
 
     unsigned long long free_vdev_map;
+    struct ath10k_vif arvif;
     struct ath10k_vif* monitor_arvif;
     bool monitor;
     int monitor_vdev_id;
     bool monitor_started;
     unsigned int filter_flags;
-<<<<<<< HEAD
-#endif // TODO
-
-    atomic_ulong dev_flags;
-#if 0 // TODO
-=======
 
     DECLARE_BITMAP(dev_flags, ATH10K_FLAG_MAX);
->>>>>>> 0343b4f4
     bool dfs_block_radar_events;
 
     /* protected by conf_mutex */
@@ -938,11 +862,7 @@
     struct workqueue_struct* workqueue;
     /* Auxiliary workqueue */
     struct workqueue_struct* workqueue_aux;
-<<<<<<< HEAD
-#endif // TODO
-=======
-#endif // NEEDS PORTING
->>>>>>> 0343b4f4
+#endif // NEEDS PORTING
 
     /* prevents concurrent FW reconfiguration */
     mtx_t conf_mutex;
@@ -955,11 +875,7 @@
     list_node_t txqs;
     list_node_t arvifs;
     list_node_t peers;
-<<<<<<< HEAD
-#if 0 // TODO
-=======
-#if 0 // NEEDS PORTING
->>>>>>> 0343b4f4
+#if 0 // NEEDS PORTING
     struct ath10k_peer* peer_map[ATH10K_MAX_NUM_PEER_IDS];
     wait_queue_head_t peer_mapping_wq;
 #endif // NEEDS PORTING
@@ -967,7 +883,6 @@
     /* protected by conf_mutex */
     int num_peers;
     int num_stations;
-#endif // TODO
 
     int max_num_peers;
     int max_num_stations;
@@ -976,15 +891,9 @@
     int num_active_peers;
     int num_tids;
 
-<<<<<<< HEAD
-#if 0 // TODO
-    struct work_struct svc_rdy_work;
-    struct sk_buff* svc_rdy_skb;
-=======
     struct ath10k_msg_buf* svc_rdy_buf;
 
     struct ath10k_msg_buf_state msg_buf_state;
->>>>>>> 0343b4f4
 
 #if 0 // NEEDS PORTING
     struct work_struct offchan_tx_work;
@@ -994,18 +903,6 @@
 
     struct work_struct wmi_mgmt_tx_work;
     struct sk_buff_head wmi_mgmt_tx_queue;
-<<<<<<< HEAD
-#endif // TODO
-
-    enum ath10k_state state;
-
-    thrd_t register_work;
-#if 0 // TODO
-    thrd_t restart_work;
-#endif // TODO
-
-#if 0 // TODO
-=======
 #endif // NEEDS PORTING
 
     enum ath10k_state state;
@@ -1013,9 +910,9 @@
     thrd_t isr_thread;
     thrd_t register_work;
     thrd_t restart_work;
-
-#if 0 // NEEDS PORTING
->>>>>>> 0343b4f4
+    thrd_t assoc_work;
+
+#if 0 // NEEDS PORTING
     /* cycle count is reported twice for each visited channel during scan.
      * access protected by data_lock
      */
@@ -1057,11 +954,7 @@
         /* protected by data_lock */
         bool utf_monitor;
     } testmode;
-<<<<<<< HEAD
-#endif // TODO
-=======
-#endif // NEEDS PORTING
->>>>>>> 0343b4f4
+#endif // NEEDS PORTING
 
     struct {
         /* protected by data_lock */
@@ -1070,15 +963,9 @@
         uint32_t fw_cold_reset_counter;
     } stats;
 
-#if 0 // TODO
     struct ath10k_thermal thermal;
-#endif // TODO
     struct ath10k_wow wow;
-<<<<<<< HEAD
-#if 0 // TODO
-=======
-#if 0 // NEEDS PORTING
->>>>>>> 0343b4f4
+#if 0 // NEEDS PORTING
     struct ath10k_per_peer_tx_stats peer_tx_stats;
 
     /* NAPI */
@@ -1097,24 +984,15 @@
         uint32_t reg_ack_cts_timeout_conf;
         uint32_t reg_ack_cts_timeout_orig;
     } fw_coverage;
-<<<<<<< HEAD
-#endif // TODO
-=======
-#endif // NEEDS PORTING
->>>>>>> 0343b4f4
+#endif // NEEDS PORTING
 
     /* must be last */
     void* drv_priv;
 };
 
 static inline bool ath10k_peer_stats_enabled(struct ath10k* ar) {
-<<<<<<< HEAD
-    if ((ar->dev_flags & ATH10K_FLAG_PEER_STATS) &&
-            ar->wmi.svc_map[WMI_SERVICE_PEER_STATS]) {
-=======
     if (test_bit(ATH10K_FLAG_PEER_STATS, ar->dev_flags)
         && test_bit(WMI_SERVICE_PEER_STATS, ar->wmi.svc_map)) {
->>>>>>> 0343b4f4
         return true;
     }
 
@@ -1130,11 +1008,7 @@
                                      char* buf,
                                      size_t max_len);
 zx_status_t ath10k_core_fetch_firmware_api_n(struct ath10k* ar, const char* name,
-<<<<<<< HEAD
-        struct ath10k_fw_file* fw_file);
-=======
                                              struct ath10k_fw_file* fw_file);
->>>>>>> 0343b4f4
 
 zx_status_t ath10k_core_start(struct ath10k* ar, enum ath10k_firmware_mode mode,
                               const struct ath10k_fw_components* fw_components);
