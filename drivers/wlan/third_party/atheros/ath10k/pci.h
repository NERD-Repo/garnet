--- conflicted
+++ resolved
@@ -164,6 +164,7 @@
 struct ath10k_pci {
     pci_protocol_t pdev;
     zx_device_t* dev;
+    zx_handle_t btih;
     struct ath10k* ar;
     void* mem;
     uint64_t mem_len;
@@ -183,8 +184,9 @@
 
     /* Map CE id to ce_state */
     struct ath10k_ce_pipe ce_states[CE_COUNT_MAX];
-#if 0 // TODO
+#if 0 // NEEDS PORTING
     struct timer_list rx_post_retry;
+#endif // NEEDS PORTING
 
     /* Due to HW quirks it is recommended to disable ASPM during device
      * bootup. To do that the original PCI-E Link Control is stored before
@@ -203,6 +205,7 @@
      */
     unsigned long ps_wake_refcount;
 
+#if 0 // NEEDS PORTING
     /* Waking up takes some time (up to 2ms in some cases) so it can be bad
      * for latency. To mitigate this the device isn't immediately allowed
      * to sleep after all references are undone - instead there's a grace
@@ -212,6 +215,7 @@
      * Also see comments on ATH10K_PCI_SLEEP_GRACE_PERIOD_MSEC.
      */
     struct timer_list ps_timer;
+#endif // NEEDS PORTING
 
     /* MMIO registers are used to communicate with the device. With
      * intensive traffic accessing powersave register would be a bit
@@ -220,7 +224,6 @@
      * powersave register state changes.
      */
     bool ps_awake;
-#endif // TODO
 
     /* pci power save, disable for QCA988X and QCA99X0.
      * Writing 'false' to this variable avoids frequent locking
@@ -239,17 +242,7 @@
     /* chip specific methods for converting target CPU virtual address
      * space to CE address space
      */
-<<<<<<< HEAD
-    uint32_t (*targ_cpu_to_ce_addr)(struct ath10k* ar, uint32_t addr);
-=======
     zx_status_t (*targ_cpu_to_ce_addr)(struct ath10k* ar, uint32_t addr, uint32_t* ce_addr);
-
-    /* Keep this entry in the last, memory for struct ath10k_ahb is
-     * allocated (ahb support enabled case) in the continuation of
-     * this struct.
-     */
-    struct ath10k_ahb ahb[0];
->>>>>>> 0343b4f4
 };
 
 static inline struct ath10k_pci* ath10k_pci_priv(struct ath10k* ar) {
@@ -277,21 +270,6 @@
 uint32_t ath10k_pci_soc_read32(struct ath10k* ar, uint32_t addr);
 uint32_t ath10k_pci_reg_read32(struct ath10k* ar, uint32_t addr);
 
-<<<<<<< HEAD
-#if 0 // TODO
-int ath10k_pci_hif_tx_sg(struct ath10k* ar, uint8_t pipe_id,
-                         struct ath10k_hif_sg_item* items, int n_items);
-int ath10k_pci_hif_diag_read(struct ath10k* ar, uint32_t address, void* buf,
-                             size_t buf_len);
-#endif // TODO
-zx_status_t ath10k_pci_diag_write_mem(struct ath10k* ar, uint32_t address,
-                                      const void* data, int nbytes);
-#if 0 // TODO
-int ath10k_pci_hif_exchange_bmi_msg(struct ath10k* ar, void* req, uint32_t req_len,
-                                    void* resp, uint32_t* resp_len);
-int ath10k_pci_hif_map_service_to_pipe(struct ath10k* ar, uint16_t service_id,
-                                       uint8_t* ul_pipe, uint8_t* dl_pipe);
-=======
 zx_status_t ath10k_pci_hif_tx_sg(struct ath10k* ar, uint8_t pipe_id,
                                  struct ath10k_hif_sg_item* items, int n_items);
 zx_status_t ath10k_pci_hif_diag_read(struct ath10k* ar, uint32_t address, void* buf,
@@ -302,51 +280,28 @@
                                             void* resp, uint32_t* resp_len);
 zx_status_t ath10k_pci_hif_map_service_to_pipe(struct ath10k* ar, uint16_t service_id,
                                                uint8_t* ul_pipe, uint8_t* dl_pipe);
->>>>>>> 0343b4f4
 void ath10k_pci_hif_get_default_pipe(struct ath10k* ar, uint8_t* ul_pipe,
                                      uint8_t* dl_pipe);
 void ath10k_pci_hif_send_complete_check(struct ath10k* ar, uint8_t pipe,
                                         int force);
 uint16_t ath10k_pci_hif_get_free_queue_number(struct ath10k* ar, uint8_t pipe);
 void ath10k_pci_hif_power_down(struct ath10k* ar);
-<<<<<<< HEAD
-int ath10k_pci_alloc_pipes(struct ath10k* ar);
-#endif // TODO
-=======
 zx_status_t ath10k_pci_alloc_pipes(struct ath10k* ar);
->>>>>>> 0343b4f4
 void ath10k_pci_free_pipes(struct ath10k* ar);
-#if 0 // TODO
 void ath10k_pci_rx_replenish_retry(unsigned long ptr);
 void ath10k_pci_ce_deinit(struct ath10k* ar);
 void ath10k_pci_init_napi(struct ath10k* ar);
-<<<<<<< HEAD
-int ath10k_pci_init_pipes(struct ath10k* ar);
-#endif // TODO
-zx_status_t ath10k_pci_init_config(struct ath10k* ar);
-#if 0 // TODO
-=======
 zx_status_t ath10k_pci_init_pipes(struct ath10k* ar);
 zx_status_t ath10k_pci_init_config(struct ath10k* ar);
->>>>>>> 0343b4f4
 void ath10k_pci_rx_post(struct ath10k* ar);
 void ath10k_pci_flush(struct ath10k* ar);
-#endif // TODO
 void ath10k_pci_enable_legacy_irq(struct ath10k* ar);
-#if 0 // TODO
 bool ath10k_pci_irq_pending(struct ath10k* ar);
-#endif // TODO
 void ath10k_pci_disable_and_clear_legacy_irq(struct ath10k* ar);
 void ath10k_pci_irq_msi_fw_mask(struct ath10k* ar);
 zx_status_t ath10k_pci_wait_for_target_init(struct ath10k* ar);
-<<<<<<< HEAD
-#if 0 // TODO
-int ath10k_pci_setup_resource(struct ath10k* ar);
-=======
 zx_status_t ath10k_pci_setup_resource(struct ath10k* ar);
->>>>>>> 0343b4f4
 void ath10k_pci_release_resource(struct ath10k* ar);
-#endif // TODO
 
 /* QCA6174 is known to have Tx/Rx issues when SOC_WAKE register is poked too
  * frequently. To avoid this put SoC to sleep after a very conservative grace
