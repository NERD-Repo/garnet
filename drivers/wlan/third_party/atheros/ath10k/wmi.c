--- conflicted
+++ resolved
@@ -26,6 +26,7 @@
 #include "p2p.h"
 #include "hw.h"
 #include "hif.h"
+#include "ieee80211.h"
 
 #define ATH10K_WMI_BARRIER_ECHO_ID 0xBA991E9
 #define ATH10K_WMI_BARRIER_TIMEOUT (ZX_SEC(3))
@@ -1613,7 +1614,6 @@
     .bw160 = WMI_10_2_PEER_160MHZ,
 };
 
-#if 0 // NEEDS PORTING
 void ath10k_wmi_put_wmi_channel(struct wmi_channel* ch,
                                 const struct wmi_channel_arg* arg) {
     uint32_t flags = 0;
@@ -1656,7 +1656,6 @@
     ch->mode = arg->mode;
     ch->flags |= flags;
 }
-#endif // NEEDS PORTING
 
 zx_status_t ath10k_wmi_wait_for_service_ready(struct ath10k* ar) {
     if (completion_wait(&ar->wmi.service_ready, WMI_SERVICE_READY_TIMEOUT) == ZX_ERR_TIMED_OUT) {
@@ -1665,35 +1664,9 @@
     return ZX_OK;
 }
 
-<<<<<<< HEAD
-int ath10k_wmi_wait_for_unified_ready(struct ath10k* ar) {
-    unsigned long time_left;
-
-    time_left = wait_for_completion_timeout(&ar->wmi.unified_ready,
-                                            WMI_UNIFIED_READY_TIMEOUT_HZ);
-    if (!time_left) {
-        return -ETIMEDOUT;
-    }
-    return 0;
-}
-
-struct sk_buff* ath10k_wmi_alloc_skb(struct ath10k* ar, uint32_t len) {
-    struct sk_buff* skb;
-    uint32_t round_len = roundup(len, 4);
-
-    skb = ath10k_htc_alloc_skb(ar, WMI_SKB_HEADROOM + round_len);
-    if (!skb) {
-        return NULL;
-    }
-
-    skb_reserve(skb, WMI_SKB_HEADROOM);
-    if (!IS_ALIGNED((unsigned long)skb->data, 4)) {
-        ath10k_warn("Unaligned WMI skb\n");
-=======
 zx_status_t ath10k_wmi_wait_for_unified_ready(struct ath10k* ar) {
     if (completion_wait(&ar->wmi.unified_ready, WMI_UNIFIED_READY_TIMEOUT) == ZX_ERR_TIMED_OUT) {
         return ZX_ERR_TIMED_OUT;
->>>>>>> 0343b4f4
     }
     return ZX_OK;
 }
@@ -1903,6 +1876,7 @@
 
     return skb;
 }
+#endif // NEEDS PORTING
 
 static void ath10k_wmi_event_scan_started(struct ath10k* ar) {
     ASSERT_MTX_HELD(&ar->data_lock);
@@ -1917,10 +1891,6 @@
         break;
     case ATH10K_SCAN_STARTING:
         ar->scan.state = ATH10K_SCAN_RUNNING;
-
-        if (ar->scan.is_roc) {
-            ieee80211_ready_on_channel(ar->hw);
-        }
 
         completion_signal(&ar->scan.started);
         break;
@@ -1982,7 +1952,7 @@
         break;
     case ATH10K_SCAN_RUNNING:
     case ATH10K_SCAN_ABORTING:
-        ar->scan_channel = NULL;
+        memset(&ar->scan_channel, 0, sizeof(wlan_channel_t));
         break;
     }
 }
@@ -1999,11 +1969,7 @@
         break;
     case ATH10K_SCAN_RUNNING:
     case ATH10K_SCAN_ABORTING:
-        ar->scan_channel = ieee80211_get_channel(ar->hw->wiphy, freq);
-
-        if (ar->scan.is_roc && ar->scan.roc_freq == freq) {
-            completion_signal(&ar->scan.on_channel);
-        }
+        ath10k_err("TODO: received foreign chan event\n");
         break;
     }
 }
@@ -2049,6 +2015,7 @@
     }
 }
 
+#if 0 // NEEDS PORTING
 static int ath10k_wmi_op_pull_scan_ev(struct ath10k* ar, struct sk_buff* skb,
                                       struct wmi_scan_ev_arg* arg) {
     struct wmi_scan_event* ev = (void*)skb->data;
@@ -2067,8 +2034,9 @@
 
     return 0;
 }
-
-int ath10k_wmi_event_scan(struct ath10k* ar, struct sk_buff* skb) {
+#endif // NEEDS PORTING
+
+int ath10k_wmi_event_scan(struct ath10k* ar, struct ath10k_msg_buf* buf) {
     struct wmi_scan_ev_arg arg = {};
     enum wmi_scan_event_type event_type;
     enum wmi_scan_completion_reason reason;
@@ -2078,9 +2046,9 @@
     uint32_t vdev_id;
     int ret;
 
-    ret = ath10k_wmi_pull_scan(ar, skb, &arg);
-    if (ret) {
-        ath10k_warn("failed to parse scan event: %d\n", ret);
+    ret = ath10k_wmi_pull_scan(ar, buf, &arg);
+    if (ret != ZX_OK) {
+        ath10k_warn("failed to parse scan event: %s\n", zx_status_get_string(ret));
         return ret;
     }
 
@@ -2128,6 +2096,7 @@
     return 0;
 }
 
+#if 0 // NEEDS PORTING
 /* If keys are configured, HW decrypts all frames
  * with protected bit set. Mark such frames as decrypted.
  */
@@ -2283,47 +2252,41 @@
 
     return true;
 }
-
-int ath10k_wmi_event_mgmt_rx(struct ath10k* ar, struct sk_buff* skb) {
+#endif
+
+zx_status_t ath10k_wmi_event_mgmt_rx(struct ath10k* ar, struct ath10k_msg_buf* buf) {
     struct wmi_mgmt_rx_ev_arg arg = {};
-    struct ieee80211_rx_status* status = IEEE80211_SKB_RXCB(skb);
-    struct ieee80211_hdr* hdr;
-    struct ieee80211_supported_band* sband;
     uint32_t rx_status;
-    uint32_t channel;
-    uint32_t phy_mode;
-    uint32_t snr;
-    uint32_t rate;
-    uint32_t buf_len;
-    uint16_t fc;
-    int ret;
-
-    ret = ath10k_wmi_pull_mgmt_rx(ar, skb, &arg);
-    if (ret) {
-        ath10k_warn("failed to parse mgmt rx event: %d\n", ret);
-        dev_kfree_skb(skb);
-        return ret;
-    }
-
-    channel = arg.channel;
-    buf_len = arg.buf_len;
+
+    zx_status_t ret = ath10k_wmi_pull_mgmt_rx(ar, buf, &arg);
+    if (ret != ZX_OK) {
+        ath10k_warn("failed to parse mgmt rx event: %s\n", zx_status_get_string(ret));
+        goto done;
+    }
+
+    wlan_rx_info_t rx_info = {};
+
+    rx_info.valid_fields |= WLAN_RX_INFO_VALID_PHY;
+    rx_info.phy = arg.phy_mode;
+
+    rx_info.valid_fields |= WLAN_RX_INFO_VALID_DATA_RATE;
+    rx_info.data_rate = arg.rate;
+
+    rx_info.valid_fields |= WLAN_RX_INFO_VALID_SNR;
+    rx_info.snr = arg.snr;
+
+    memcpy(&rx_info.chan, &ar->rx_channel, sizeof(wlan_channel_t));
+
     rx_status = arg.status;
-    snr = arg.snr;
-    phy_mode = arg.phy_mode;
-    rate = arg.rate;
-
-    memset(status, 0, sizeof(*status));
-
-    ath10k_dbg(ar, ATH10K_DBG_MGMT,
-               "event mgmt rx status %08x\n", rx_status);
-
-    if ((test_bit(ATH10K_CAC_RUNNING, &ar->dev_flags)) ||
+
+    if ((test_bit(ATH10K_CAC_RUNNING, ar->dev_flags)) ||
             (rx_status & (WMI_RX_STATUS_ERR_DECRYPT |
                           WMI_RX_STATUS_ERR_KEY_CACHE_MISS | WMI_RX_STATUS_ERR_CRC))) {
-        dev_kfree_skb(skb);
-        return 0;
-    }
-
+        ath10k_msg_buf_free(buf);
+        return ZX_OK;
+    }
+
+#if 0
     if (rx_status & WMI_RX_STATUS_ERR_MIC) {
         status->flag |= RX_FLAG_MMIC_ERROR;
     }
@@ -2359,10 +2322,12 @@
     status->freq = ieee80211_channel_to_frequency(channel, status->band);
     status->signal = snr + ATH10K_DEFAULT_NOISE_FLOOR;
     status->rate_idx = ath10k_mac_bitrate_to_idx(sband, rate / 100);
-
-    hdr = (struct ieee80211_hdr*)skb->data;
-    fc = hdr->frame_control;
-
+#endif
+
+    struct ieee80211_frame_header* hdr = ath10k_msg_buf_get_payload(buf) + buf->rx.frame_offset;
+    uint16_t fc = hdr->frame_control;
+
+#if 0
     /* Firmware is guaranteed to report all essential management frames via
      * WMI while it can deliver some extra via HTT. Since there can be
      * duplicates split the reporting wrt monitor/sniffing.
@@ -2382,25 +2347,67 @@
             hdr->frame_control = fc & ~IEEE80211_FCTL_PROTECTED;
         }
     }
-
-    if (ieee80211_is_beacon(hdr->frame_control)) {
-        ath10k_mac_handle_beacon(ar, skb);
-    }
+#endif
 
     ath10k_dbg(ar, ATH10K_DBG_MGMT,
-               "event mgmt rx skb %pK len %d ftype %02x stype %02x\n",
-               skb, skb->len,
-               fc & IEEE80211_FCTL_FTYPE, fc & IEEE80211_FCTL_STYPE);
-
+               "event mgmt rx buf %pK len %d ftype %02x stype %02x\n",
+               buf, buf->used,
+               fc & IEEE80211_FRAME_TYPE_MASK, fc & IEEE80211_FRAME_SUBTYPE_MASK);
+
+#if 0
     ath10k_dbg(ar, ATH10K_DBG_MGMT,
                "event mgmt rx freq %d band %d snr %d, rate_idx %d\n",
                status->freq, status->band, status->signal,
                status->rate_idx);
-
-    ieee80211_rx(ar->hw, skb);
-    return 0;
-}
-
+#endif
+
+    void* data = ath10k_msg_buf_get_payload(buf) + buf->rx.frame_offset;
+
+#if 0
+{
+  static int packets_dumped = 0;
+  if (packets_dumped < 1000) {
+    printf("len: %d\n", arg.buf_len);
+    uint8_t* next = data;
+    unsigned ndx;
+    for (ndx = 0; ndx < arg.buf_len; ndx++) {
+      printf("%02x", *next++);
+      if ((ndx % 16) == 7) {
+        printf("   ");
+      } else if ((ndx % 16) == 15) {
+        printf("\n");
+      } else {
+        printf(" ");
+      }
+    }
+    if ((ndx % 16) != 0) {
+        printf("\n");
+    }
+    packets_dumped++;
+  }
+}
+#endif
+
+    ar->wlanmac.ifc->recv(ar->wlanmac.cookie, 0, data, arg.buf_len, &rx_info);
+
+    // There's no wlan event for assocation, so we have to look for the association
+    // response ourselves and send the associate command to the firmware.
+    if ((ieee80211_get_frame_type(hdr) == IEEE80211_FRAME_TYPE_MGMT)
+        && ieee80211_get_frame_subtype(hdr) == IEEE80211_FRAME_SUBTYPE_ASSOC_RESP) {
+        thrd_create_with_name(&ar->assoc_work, ath10k_mac_bss_assoc, buf,
+                              "ath10k_mac_assoc_work");
+        // mac_bss_assoc owns the buffer now
+        return ZX_OK;
+    }
+
+    ret = ZX_OK;
+
+done:
+    ath10k_msg_buf_free(buf);
+    return ret;
+}
+
+#if 0
 static int freq_to_idx(struct ath10k* ar, int freq) {
     struct ieee80211_supported_band* sband;
     int band, ch, idx = 0;
@@ -2500,11 +2507,7 @@
     }
 
     idx = freq_to_idx(ar, freq);
-<<<<<<< HEAD
-    if (idx >= ARRAY_SIZE(ar->survey)) {
-=======
     if (idx >= countof(ar->survey)) {
->>>>>>> 0343b4f4
         ath10k_warn("chan info: invalid frequency %d (idx %d out of bounds)\n",
                     freq, idx);
         goto exit;
@@ -3136,15 +3139,16 @@
 
     return 0;
 }
-
-void ath10k_wmi_event_vdev_start_resp(struct ath10k* ar, struct sk_buff* skb) {
+#endif
+
+void ath10k_wmi_event_vdev_start_resp(struct ath10k* ar, struct ath10k_msg_buf* buf) {
     struct wmi_vdev_start_ev_arg arg = {};
-    int ret;
+    zx_status_t ret;
 
     ath10k_dbg(ar, ATH10K_DBG_WMI, "WMI_VDEV_START_RESP_EVENTID\n");
 
-    ret = ath10k_wmi_pull_vdev_start(ar, skb, &arg);
-    if (ret) {
+    ret = ath10k_wmi_pull_vdev_start(ar, buf, &arg);
+    if (ret != ZX_OK) {
         ath10k_warn("failed to parse vdev start event: %d\n", ret);
         return;
     }
@@ -3156,6 +3160,7 @@
     completion_signal(&ar->vdev_setup_done);
 }
 
+#if 0
 void ath10k_wmi_event_vdev_stopped(struct ath10k* ar, struct sk_buff* skb) {
     ath10k_dbg(ar, ATH10K_DBG_WMI, "WMI_VDEV_STOPPED_EVENTID\n");
     completion_signal(&ar->vdev_setup_done);
@@ -4517,12 +4522,18 @@
 static int ath10k_wmi_alloc_chunk(struct ath10k* ar, uint32_t req_id,
                                   uint32_t num_units, uint32_t unit_len) {
     uint32_t pool_size;
+    zx_status_t status;
     unsigned int idx = ar->wmi.num_mem_chunks;
     ZX_ASSERT(idx < countof(ar->wmi.mem_chunks));
 
+    zx_handle_t bti_handle;
+    status = ath10k_hif_get_bti_handle(ar, &bti_handle);
+    if (status != ZX_OK) {
+        return -1;
+    }
     pool_size = num_units * roundup(unit_len, 4);
-    zx_status_t status = io_buffer_init(&ar->wmi.mem_chunks[idx].handle, pool_size,
-                                        IO_BUFFER_RW | IO_BUFFER_CONTIG);
+    status = io_buffer_init(&ar->wmi.mem_chunks[idx].handle, bti_handle, pool_size,
+                            IO_BUFFER_RW | IO_BUFFER_CONTIG);
 
     if (status != ZX_OK) {
         return -1;
@@ -4697,17 +4708,6 @@
     int ret;
     bool allocated;
 
-<<<<<<< HEAD
-    if (!skb) {
-        ath10k_warn("invalid service ready event skb\n");
-        return;
-    }
-
-    ret = ath10k_wmi_pull_svc_rdy(ar, skb, &arg);
-    if (ret) {
-        ath10k_warn("failed to parse service ready: %d\n", ret);
-        return;
-=======
     if (!buf) {
         ath10k_warn("invalid service ready event msg buf\n");
         return -1;
@@ -4721,7 +4721,6 @@
     if (ret != ZX_OK) {
         ath10k_warn("failed to parse service ready: %d\n", ret);
         return -1;
->>>>>>> 0343b4f4
     }
 
     memset(&ar->wmi.svc_map, 0, sizeof(ar->wmi.svc_map));
@@ -4913,15 +4912,9 @@
     struct wmi_rdy_ev_arg arg = {};
     zx_status_t ret;
 
-<<<<<<< HEAD
-    ret = ath10k_wmi_pull_rdy(ar, skb, &arg);
-    if (ret) {
-        ath10k_warn("failed to parse ready event: %d\n", ret);
-=======
     ret = ath10k_wmi_pull_rdy(ar, msg_buf, &arg);
     if (ret != ZX_OK) {
         ath10k_warn("failed to parse ready event: %s\n", zx_status_get_string(ret));
->>>>>>> 0343b4f4
         return ret;
     }
 
@@ -4978,11 +4971,7 @@
 
     mtx_lock(&ar->data_lock);
     idx = freq_to_idx(ar, freq);
-<<<<<<< HEAD
-    if (idx >= ARRAY_SIZE(ar->survey)) {
-=======
     if (idx >= countof(ar->survey)) {
->>>>>>> 0343b4f4
         ath10k_warn("bss chan info: invalid frequency %d (idx %d out of bounds)\n",
                     freq, idx);
         goto exit;
@@ -5541,13 +5530,8 @@
 static void ath10k_wmi_process_rx(struct ath10k* ar, struct ath10k_msg_buf* buf) {
     zx_status_t ret;
 
-<<<<<<< HEAD
-    ret = ath10k_wmi_rx(ar, skb);
-    if (ret) {
-=======
     ret = ath10k_wmi_rx(ar, buf);
     if (ret != ZX_OK) {
->>>>>>> 0343b4f4
         ath10k_warn("failed to process wmi rx: %d\n", ret);
     }
 }
@@ -6016,24 +6000,26 @@
     ath10k_dbg(ar, ATH10K_DBG_WMI, "wmi init 10.4\n");
     return buf;
 }
-
-int ath10k_wmi_start_scan_verify(const struct wmi_start_scan_arg* arg) {
+#endif // NEEDS PORTING
+
+zx_status_t ath10k_wmi_start_scan_verify(const struct wmi_start_scan_arg* arg) {
     if (arg->ie_len > WLAN_SCAN_PARAMS_MAX_IE_LEN) {
-        return -EINVAL;
+        return ZX_ERR_INVALID_ARGS;
     }
     if (arg->n_channels > countof(arg->channels)) {
-        return -EINVAL;
+        return ZX_ERR_INVALID_ARGS;
     }
     if (arg->n_ssids > WLAN_SCAN_PARAMS_MAX_SSID) {
-        return -EINVAL;
+        return ZX_ERR_INVALID_ARGS;
     }
     if (arg->n_bssids > WLAN_SCAN_PARAMS_MAX_BSSID) {
-        return -EINVAL;
-    }
-
-    return 0;
-}
-
+        return ZX_ERR_INVALID_ARGS;
+    }
+
+    return ZX_OK;
+}
+
+#if 0
 static size_t
 ath10k_wmi_start_scan_tlvs_len(const struct wmi_start_scan_arg* arg) {
     int len = 0;
@@ -6060,6 +6046,7 @@
 
     return len;
 }
+#endif
 
 void ath10k_wmi_put_start_scan_common(struct wmi_start_scan_common* cmn,
                                       const struct wmi_start_scan_arg* arg) {
@@ -6089,6 +6076,7 @@
     cmn->scan_ctrl_flags    = arg->scan_ctrl_flags;
 }
 
+#if 0 // NEEDS PORTING
 static void
 ath10k_wmi_put_start_scan_tlvs(struct wmi_start_scan_tlvs* tlvs,
                                const struct wmi_start_scan_arg* arg) {
@@ -6210,6 +6198,7 @@
     ath10k_dbg(ar, ATH10K_DBG_WMI, "wmi 10x start scan\n");
     return skb;
 }
+#endif
 
 void ath10k_wmi_start_scan_init(struct ath10k* ar,
                                 struct wmi_start_scan_arg* arg) {
@@ -6233,9 +6222,11 @@
                               | WMI_SCAN_EVENT_DEQUEUED;
     arg->scan_ctrl_flags |= WMI_SCAN_CHAN_STAT_EVENT;
     arg->n_bssids = 1;
+
     arg->bssids[0].bssid = "\xFF\xFF\xFF\xFF\xFF\xFF";
 }
 
+#if 0
 static struct sk_buff*
 ath10k_wmi_op_gen_stop_scan(struct ath10k* ar,
                             const struct wmi_stop_scan_arg* arg) {
@@ -7025,6 +7016,7 @@
 
     return skb;
 }
+#endif
 
 void ath10k_wmi_set_wmm_param(struct wmi_wmm_params* params,
                               const struct wmi_wmm_params_arg* arg) {
@@ -7036,6 +7028,7 @@
     params->no_ack = arg->no_ack;
 }
 
+#if 0
 static struct sk_buff*
 ath10k_wmi_op_gen_pdev_set_wmm(struct ath10k* ar,
                                const struct wmi_wmm_params_all_arg* arg) {
@@ -7943,11 +7936,7 @@
     mtx_unlock(&ar->data_lock);
 
     ret = ath10k_wmi_echo(ar, ATH10K_WMI_BARRIER_ECHO_ID);
-<<<<<<< HEAD
-    if (ret) {
-=======
     if (ret != ZX_OK) {
->>>>>>> 0343b4f4
         ath10k_warn("failed to submit wmi echo: %d\n", ret);
         return ret;
     }
@@ -8320,6 +8309,7 @@
 zx_status_t ath10k_wmi_attach(struct ath10k* ar) {
     switch (ar->running_fw->fw_file.wmi_op_version) {
     case ATH10K_FW_WMI_OP_VERSION_10_4:
+        ath10k_err("WMI v10.4 not supported\n");
         ar->wmi.ops = &wmi_10_4_ops;
         ar->wmi.cmd = &wmi_10_4_cmd_map;
         ar->wmi.vdev_param = &wmi_10_4_vdev_param_map;
@@ -8327,6 +8317,7 @@
         ar->wmi.peer_flags = &wmi_10_2_peer_flags_map;
         break;
     case ATH10K_FW_WMI_OP_VERSION_10_2_4:
+        ath10k_err("WMI v10.2.4 not supported\n");
         ar->wmi.cmd = &wmi_10_2_4_cmd_map;
         ar->wmi.ops = &wmi_10_2_4_ops;
         ar->wmi.vdev_param = &wmi_10_2_4_vdev_param_map;
@@ -8334,6 +8325,7 @@
         ar->wmi.peer_flags = &wmi_10_2_peer_flags_map;
         break;
     case ATH10K_FW_WMI_OP_VERSION_10_2:
+        ath10k_err("WMI v10.2 not supported\n");
         ar->wmi.cmd = &wmi_10_2_cmd_map;
         ar->wmi.ops = &wmi_10_2_ops;
         ar->wmi.vdev_param = &wmi_10x_vdev_param_map;
@@ -8341,6 +8333,7 @@
         ar->wmi.peer_flags = &wmi_10_2_peer_flags_map;
         break;
     case ATH10K_FW_WMI_OP_VERSION_10_1:
+        ath10k_err("WMI v10.1 not supported\n");
         ar->wmi.cmd = &wmi_10x_cmd_map;
         ar->wmi.ops = &wmi_10_1_ops;
         ar->wmi.vdev_param = &wmi_10x_vdev_param_map;
@@ -8348,6 +8341,7 @@
         ar->wmi.peer_flags = &wmi_10x_peer_flags_map;
         break;
     case ATH10K_FW_WMI_OP_VERSION_MAIN:
+        ath10k_err("WMI main version not supported\n");
         ar->wmi.cmd = &wmi_cmd_map;
         ar->wmi.ops = &wmi_ops;
         ar->wmi.vdev_param = &wmi_vdev_param_map;
